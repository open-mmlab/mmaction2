--- conflicted
+++ resolved
@@ -93,179 +93,6 @@
         --launcher slurm --eval top_k_accuracy
     ```
 
-<<<<<<< HEAD
-### Video demo
-
-We provide a demo script to predict the recognition result using a single video.
-
-```shell
-python demo/demo.py ${CONFIG_FILE} ${CHECKPOINT_FILE} ${VIDEO_FILE} {LABEL_FILE} [--use-frames] \
-    [--device ${DEVICE_TYPE}] [--fps {FPS}] [--font-size {FONT_SIZE}] [--font-color {FONT_COLOR}] \
-    [--target-resolution ${TARGET_RESOLUTION}] [--resize-algorithm {RESIZE_ALGORITHM}] [--out-filename {OUT_FILE}]
-```
-
-Optional arguments:
-- `--use-frames`: If specified, the demo will take rawframes as input. Otherwise, it will take a video as input.
-- `DEVICE_TYPE`: Type of device to run the demo. Allowed values are cuda device like `cuda:0` or `cpu`. If not specified, it will be set to `cuda:0`.
-- `FPS`: FPS value of the output video when using rawframes as input. If not specified, it wll be set to 30.
-- `FONT_SIZE`: Font size of the label added in the video. If not specified, it wll be set to 20.
-- `FONT_COLOR`: Font color of the label added in the video. If not specified, it will be `white`.
-- `TARGET_RESOLUTION`: Resolution(desired_width, desired_height) for resizing the frames before output when using a video as input. If not specified, it will be None and the frames are resized by keeping the existing aspect ratio.
-- `RESIZE_ALGORITHM`: Resize algorithm used for resizing. If not specified, it will be set to `bicubic`.
-- `OUT_FILE`: Path to the output file which can be a video format or gif format. If not specified, it will be set to `None` and does not generate the output file.
-
-Examples:
-
-Assume that you are located at `$MMACTION2` and have already downloaded the checkpoints to the directory `checkpoints/`
-
-1. Recognize a video file as input by using a TSN model on cuda by default.
-
-    ```shell
-    # The demo.mp4 and label_map.txt are both from Kinetics-400
-    python demo/demo.py configs/recognition/tsn/tsn_r50_video_inference_1x1x3_100e_kinetics400_rgb.py \
-        checkpoints/tsn_r50_1x1x3_100e_kinetics400_rgb_20200614-e508be42.pth \
-        demo/demo.mp4 demo/label_map.txt
-    ```
-
-2. Recognize a list of rawframes as input by using a TSN model on cpu.
-
-    ```shell
-    python demo/demo.py configs/recognition/tsn/tsn_r50_inference_1x1x3_100e_kinetics400_rgb.py \
-        checkpoints/tsn_r50_1x1x3_100e_kinetics400_rgb_20200614-e508be42.pth \
-        PATH_TO_FRAMES/ LABEL_FILE --use-frames --device cpu
-    ```
-
-3. Recognize a video file as input by using a TSN model and then generate an mp4 file.
-
-    ```shell
-    # The demo.mp4 and label_map.txt are both from Kinetics-400
-    python demo/demo.py configs/recognition/tsn/tsn_r50_video_inference_1x1x3_100e_kinetics400_rgb.py \
-        checkpoints/tsn_r50_1x1x3_100e_kinetics400_rgb_20200614-e508be42.pth \
-        demo/demo.mp4 demo/label_map.txt --out-filename demo/demo_out.mp4
-    ```
-
-4. Recognize a list of rawframes as input by using a TSN model and then generate a gif file.
-
-    ```shell
-    python demo/demo.py configs/recognition/tsn/tsn_r50_inference_1x1x3_100e_kinetics400_rgb.py \
-        checkpoints/tsn_r50_1x1x3_100e_kinetics400_rgb_20200614-e508be42.pth \
-        PATH_TO_FRAMES/ LABEL_FILE --use-frames --out-filename demo/demo_out.gif
-    ```
-
-5. Recognize a video file as input by using a TSN model, then generate an mp4 file with a given resolution and resize algorithm.
-
-    ```shell
-    # The demo.mp4 and label_map.txt are both from Kinetics-400
-    python demo/demo.py configs/recognition/tsn/tsn_r50_video_inference_1x1x3_100e_kinetics400_rgb.py \
-        checkpoints/tsn_r50_1x1x3_100e_kinetics400_rgb_20200614-e508be42.pth \
-        demo/demo.mp4 demo/label_map.txt --target-resolution 340 256 --resize-algorithm bilinear \
-        --out-filename demo/demo_out.mp4
-    ```
-
-    ```shell
-    # The demo.mp4 and label_map.txt are both from Kinetics-400
-    # If either dimension is set to -1, the frames are resized by keeping the existing aspect ratio
-    # For --target-resolution 170 -1, original resolution (340, 256) -> target resolution (170, 128)
-    python demo/demo.py configs/recognition/tsn/tsn_r50_video_inference_1x1x3_100e_kinetics400_rgb.py \
-        checkpoints/tsn_r50_1x1x3_100e_kinetics400_rgb_20200614-e508be42.pth \
-        demo/demo.mp4 demo/label_map.txt --target-resolution 170 -1 --resize-algorithm bilinear \
-        --out-filename demo/demo_out.mp4
-    ```
-
-6. Recognize a video file as input by using a TSN model, then generate an mp4 file with a label in a red color and 10px fontsize.
-
-    ```shell
-    # The demo.mp4 and label_map.txt are both from Kinetics-400
-    python demo/demo.py configs/recognition/tsn/tsn_r50_video_inference_1x1x3_100e_kinetics400_rgb.py \
-        checkpoints/tsn_r50_1x1x3_100e_kinetics400_rgb_20200614-e508be42.pth \
-        demo/demo.mp4 demo/label_map.txt --font-size 10 --font-color red \
-        --out-filename demo/demo_out.mp4
-    ```
-
-7. Recognize a list of rawframes as input by using a TSN model and then generate an mp4 file with 24 fps.
-
-    ```shell
-    python demo/demo.py configs/recognition/tsn/tsn_r50_inference_1x1x3_100e_kinetics400_rgb.py \
-        checkpoints/tsn_r50_1x1x3_100e_kinetics400_rgb_20200614-e508be42.pth \
-        PATH_TO_FRAMES/ LABEL_FILE --use-frames --fps 24 --out-filename demo/demo_out.gif
-    ```
-
-### Video GradCAM Demo
-
-We provide a demo script to visualize GradCAM result using a single video.
-
-```shell
-python demo/demo_gradcam.py ${CONFIG_FILE} ${CHECKPOINT_FILE} ${VIDEO_FILE} [--use-frames] \
-    [--device ${DEVICE_TYPE}] [--target-layer-name ${TARGET_LAYER_NAME}] [--fps {FPS}] \
-    [--target-resolution ${TARGET_RESOLUTION}] [--resize-algorithm {RESIZE_ALGORITHM}] [--out-filename {OUT_FILE}]
-```
-
-- `--use-frames`: If specified, the demo will take rawframes as input. Otherwise, it will take a video as input.
-- `DEVICE_TYPE`: Type of device to run the demo. Allowed values are cuda device like `cuda:0` or `cpu`. If not specified, it will be set to `cuda:0`.
-- `FPS`: FPS value of the output video when using rawframes as input. If not specified, it wll be set to 30.
-- `OUT_FILE`: Path to the output file which can be a video format or gif format. If not specified, it will be set to `None` and does not generate the output file.
-- `TARGET_LAYER_NAME`: Layer name to generate GradCAM localization map.
-- `TARGET_RESOLUTION`: Resolution(desired_width, desired_height) for resizing the frames before output when using a video as input. If not specified, it will be None and the frames are resized by keeping the existing aspect ratio.
-- `RESIZE_ALGORITHM`: Resize algorithm used for resizing. If not specified, it will be set to `bilinear`.
-
-Examples:
-
-Assume that you are located at `$MMACTION2` and have already downloaded the checkpoints to the directory `checkpoints/`
-
-1. Get GradCAM results by a I3D model, using a video file as input and then generate an gif file with 10 fps.
-
-```shell
-python demo/demo_gradcam.py configs/recognition/i3d/i3d_r50_video_inference_32x2x1_100e_kinetics400_rgb.py \
-    checkpoints/i3d_r50_video_32x2x1_100e_kinetics400_rgb_20200826-e31c6f52.pth demo/demo.mp4 \
-    --target-layer-name backbone/layer4/1/relu --fps 10 \
-    --out-filename demo/demo_gradcam.gif
-```
-
-### Webcam demo
-
-We provide a demo script to implement real-time action recognition from web camera.
-
-```shell
-python demo/webcam_demo.py ${CONFIG_FILE} ${CHECKPOINT_FILE} ${LABEL_FILE} \
-    [--device ${DEVICE_TYPE}] [--camera-id ${CAMERA_ID}] [--threshold ${THRESHOLD}] \
-    [--average-size ${AVERAGE_SIZE}]
-```
-
-Optional arguments:
-- `DEVICE_TYPE`: Type of device to run the demo. Allowed values are cuda device like `cuda:0` or `cpu`. If not specified, it will be set to `cuda:0`.
-- `CAMERA_ID`: ID of camera device If not specified, it will be set to 0.
-- `THRESHOLD`: Threshold of prediction score for action recognition. Only label with score higher than the threshold will be shown. If not specified, it will be set to 0.
-- `AVERAGE_SIZE`: Number of latest clips to be averaged for prediction. If not specified, it will be set to 1.
-
-Examples:
-
-Assume that you are located at `$MMACTION2` and have already downloaded the checkpoints to the directory `checkpoints/`
-
-1. Recognize the action from web camera as input by using a TSN model on cpu, averaging the score per 5 times
-    and outputting result labels with score higher than 0.2.
-
-```shell
-python demo/webcam_demo.py configs/recognition/tsn/tsn_r50_video_inference_1x1x3_100e_kinetics400_rgb.py \
-  checkpoints/tsn_r50_1x1x3_100e_kinetics400_rgb_20200614-e508be42.pth demo/label_map.txt --average-size 5 \
-  --threshold 0.2 --device cpu
-```
-
-2. Recognize the action from web camera as input by using a I3D model on gpu by default, averaging the score per 5 times
-    and outputting result labels with score higher than 0.2.
-
-```shell
-python demo/webcam_demo.py configs/recognition/i3d/i3d_r50_video_inference_32x2x1_100e_kinetics400_rgb.py \
-  checkpoints/i3d_r50_32x2x1_100e_kinetics400_rgb_20200614-c25ef9a4.pth demo/label_map.txt \
-  --average-size 5 --threshold 0.2
-```
-
-**Note:** Considering the efficiency difference for users' hardware, Some modifications might be done to suit the case.
-Users can change:
-1). `SampleFrames` step (especially the number of `clip_len` and `num_clips`) of `test_pipeline` in the config file.
-2). Change to the suitable Crop methods like `TenCrop`, `ThreeCrop`, `CenterCrop`, etc. in `test_pipeline` of the config file.
-3). Change the number of `--average-size`. The smaller, the faster.
-=======
->>>>>>> 07314cc9
 
 ### High-level APIs for testing a video and rawframes.
 
