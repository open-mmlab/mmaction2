--- conflicted
+++ resolved
@@ -1,21 +1,5 @@
 ## Changelog
 
-<<<<<<< HEAD
-### master
-
-**Highlights**
-
-**New Features**
-
-**Improvements**
-
-- Set RandAugment as Imgaug default transforms ([#585](https://github.com/open-mmlab/mmaction2/pull/585))
-
-**Bug and Typo Fixes**
-
-**ModelZoo**
-
-=======
 **Highlights**
 
 - Support LFB
@@ -28,6 +12,7 @@
 **Improvements**
 
 - Add slowfast config/json/log/ckpt for training custom classes of AVA ([#678](https://github.com/open-mmlab/mmaction2/pull/678))
+- Set RandAugment as Imgaug default transforms ([#585](https://github.com/open-mmlab/mmaction2/pull/585))
 
 **Bug and Typo Fixes**
 
@@ -82,7 +67,6 @@
 - Add TSM-MobileNetV2 for Kinetics400 ([#415](https://github.com/open-mmlab/mmaction2/pull/415))
 - Add deeper SlowFast models ([#605](https://github.com/open-mmlab/mmaction2/pull/605))
 
->>>>>>> 07c34397
 ### 0.11.0 (31/01/2021)
 
 **Highlights**
