# Byte-compiled / optimized / DLL files
__pycache__/
*.py[cod]
*$py.class
**/*.pyc

# C extensions
*.so

# Distribution / packaging
.Python
build/
develop-eggs/
dist/
downloads/
eggs/
.eggs/
lib/
lib64/
parts/
sdist/
var/
wheels/
*.egg-info/
.installed.cfg
*.egg
MANIFEST

# PyInstaller
#  Usually these files are written by a python script from a template
#  before PyInstaller builds the exe, so as to inject date/other infos into it.
*.manifest
*.spec

# Installer logs
pip-log.txt
pip-delete-this-directory.txt

# Unit test / coverage reports
htmlcov/
.tox/
.coverage
.coverage.*
.cache
nosetests.xml
coverage.xml
*.cover
.hypothesis/
.pytest_cache/

# Translations
*.mo
*.pot

# Django stuff:
*.log
local_settings.py
db.sqlite3

# Flask stuff:
instance/
.webassets-cache

# Scrapy stuff:
.scrapy

# Sphinx documentation
docs/_build/

# PyBuilder
target/

# Jupyter Notebook
.ipynb_checkpoints

# pyenv
.python-version

# celery beat schedule file
celerybeat-schedule

# SageMath parsed files
*.sage.py

# Environments
.env
.venv
env/
venv/
ENV/
env.bak/
venv.bak/

# Spyder project settings
.spyderproject
.spyproject

# Rope project settings
.ropeproject

# mkdocs documentation
/site

# mypy
.mypy_cache/

# custom
/data
.vscode
.idea
*.pkl
*.pkl.json
*.log.json
benchlist.txt
work_dirs/

# Pytorch
*.pth

# Profile
*.prof

# lmdb
*.mdb

# unignore some data file in tests/data
!tests/data/**/*.pkl
!tests/data/**/*.pkl.json
!tests/data/**/*.log.json
!tests/data/**/*.pth

# avoid soft links created by MIM
mmaction/configs/*
mmaction/tools/*
<<<<<<< HEAD

*.ipynb

# unignore ipython notebook files in demo
!demo/*.ipynb
=======
mmaction/.mim
>>>>>>> 5c24a8b6
<|MERGE_RESOLUTION|>--- conflicted
+++ resolved
@@ -132,12 +132,9 @@
 # avoid soft links created by MIM
 mmaction/configs/*
 mmaction/tools/*
-<<<<<<< HEAD
 
 *.ipynb
 
 # unignore ipython notebook files in demo
 !demo/*.ipynb
-=======
-mmaction/.mim
->>>>>>> 5c24a8b6
+mmaction/.mim