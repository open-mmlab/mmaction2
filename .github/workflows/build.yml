name: build

on: [push, pull_request]

jobs:
  lint:
    runs-on: ubuntu-latest
    steps:
      - uses: actions/checkout@v2
      - name: Set up Python 3.7
        uses: actions/setup-python@v2
        with:
          python-version: 3.7
      - name: Install pre-commit hook
        run: |
          pip install pre-commit
          pre-commit install
      - name: Linting
        run: pre-commit run --all-files
      - name: Check docstring coverage
        run: |
          pip install interrogate
          interrogate -v --ignore-init-method --ignore-module --ignore-nested-functions --ignore-regex "__repr__" --fail-under 80 mmaction
  build_cpu:
    runs-on: ubuntu-latest
    strategy:
      matrix:
        python-version: [3.7]
        torch: [1.3.0, 1.5.1, 1.6.0, 1.7.0]
        include:
          - torch: 1.3.0
            torchvision: 0.4.1
          - torch: 1.5.1
            torchvision: 0.6.1
          - torch: 1.6.0
            torchvision: 0.7.0
          - torch: 1.7.0
            torchvision: 0.8.1
    steps:
      - uses: actions/checkout@v2
      - name: Set up Python ${{ matrix.python-version }}
        uses: actions/setup-python@v2
        with:
          python-version: ${{ matrix.python-version }}
      - name: Upgrade pip
        run: pip install pip --upgrade
      - name: Install Pillow
        run: pip install Pillow==6.2.2
        if: ${{matrix.torchvision == '0.4.2'}}
      - name: Install soundfile lib
        run: sudo apt-get install -y libsndfile1
      - name: Install onnx
        run: pip install onnx
      - name: Install librosa and soundfile
        run: pip install librosa soundfile
      - name: Install TurboJpeg lib
        run: sudo apt-get install -y libturbojpeg
      - name: Install PyTorch
        run: pip install torch==${{matrix.torch}}+cpu torchvision==${{matrix.torchvision}}+cpu -f https://download.pytorch.org/whl/torch_stable.html
      - name: Install MMCV
        run: pip install mmcv-full==1.2.2 -f https://download.openmmlab.com/mmcv/dist/cpu/torch${{matrix.torch}}/index.html
      - name: Install MMDet
        run: pip install git+https://github.com/open-mmlab/mmdetection/
      - name: Install unittest dependencies
        run: pip install -r requirements/tests.txt -r requirements/optional.txt
      - name: Build and install
        run: rm -rf .eggs && pip install -e .
      - name: Run unittests and generate coverage report
        run: |
          coverage run --branch --source mmaction -m pytest tests/
          coverage xml
          coverage report -m
  build_cuda:
    runs-on: ubuntu-latest

    env:
      CUDA: 10.1.105-1
      CUDA_SHORT: 10.1
      UBUNTU_VERSION: ubuntu1804
    strategy:
      matrix:
        python-version: [3.7]
        torch: [1.3.0, 1.5.0+cu101, 1.6.0+cu101, 1.7.0+cu101]
        include:
          - torch: 1.3.0
            torchvision: 0.4.1
            mmcv: "cu101/torch1.3.0"
          - torch: 1.5.0+cu101
            torchvision: 0.6.1+cu101
            mmcv: "cu101/torch1.5.0"
          - torch: 1.6.0+cu101
            torchvision: 0.7.0+cu101
            mmcv: "cu101/torch1.6.0"
          - torch: 1.7.0+cu101
            torchvision: 0.8.1+cu101
            mmcv: "cu101/torch1.7.0"
          - torch: 1.7.0+cu101
            torchvision: 0.8.1+cu101
            mmcv: "cu101/torch1.7.0"
            python-version: 3.6
          - torch: 1.7.0+cu101
            torchvision: 0.8.1+cu101
            mmcv: "cu101/torch1.7.0"
            python-version: 3.8

    steps:
      - uses: actions/checkout@v2
      - name: Set up Python ${{ matrix.python-version }}
        uses: actions/setup-python@v2
        with:
          python-version: ${{ matrix.python-version }}
      - name: Upgrade pip
        run: pip install pip --upgrade
      - name: Install CUDA
        run: |
          export INSTALLER=cuda-repo-${UBUNTU_VERSION}_${CUDA}_amd64.deb
          wget http://developer.download.nvidia.com/compute/cuda/repos/${UBUNTU_VERSION}/x86_64/${INSTALLER}
          sudo dpkg -i ${INSTALLER}
          wget https://developer.download.nvidia.com/compute/cuda/repos/${UBUNTU_VERSION}/x86_64/7fa2af80.pub
          sudo apt-key add 7fa2af80.pub
          sudo apt update -qq
          sudo apt install -y cuda-${CUDA_SHORT/./-} cuda-cufft-dev-${CUDA_SHORT/./-}
          sudo apt clean
          export CUDA_HOME=/usr/local/cuda-${CUDA_SHORT}
          export LD_LIBRARY_PATH=${CUDA_HOME}/lib64:${CUDA_HOME}/include:${LD_LIBRARY_PATH}
          export PATH=${CUDA_HOME}/bin:${PATH}
          sudo apt-get install -y ninja-build
      - name: Install Pillow
        run: pip install Pillow==6.2.2
        if: ${{matrix.torchvision < 0.5}}
      - name: Install TurboJpeg lib
        run: sudo apt-get install -y libturbojpeg
      - name: Install soundfile lib
        run: sudo apt-get install -y libsndfile1
      - name: Install librosa and soundfile
        run: pip install librosa soundfile
      - name: Install PyTorch
        run: pip install torch==${{matrix.torch}} torchvision==${{matrix.torchvision}} -f https://download.pytorch.org/whl/torch_stable.html
      - name: Install mmaction dependencies
        run: |
          pip install mmcv-full==1.2.2 -f https://download.openmmlab.com/mmcv/dist/${{matrix.mmcv}}/index.html
<<<<<<< HEAD
          pip install git+https://github.com/open-mmlab/mmdetection/
=======
          pip install -q git+https://github.com/open-mmlab/mmdetection/
>>>>>>> 54cddd75
          pip install -r requirements.txt
      - name: Build and install
        run: |
          rm -rf .eggs
          python setup.py check -m -s
          TORCH_CUDA_ARCH_LIST=7.0 pip install .
      - name: Run unittests and generate coverage report
        run: |
          coverage run --branch --source mmaction -m pytest tests/
          coverage xml
          coverage report -m
      - name: Upload coverage to Codecov
        uses: codecov/codecov-action@v1.0.14
        with:
          file: ./coverage.xml
          flags: unittests
          env_vars: OS,PYTHON
          name: codecov-umbrella
          fail_ci_if_error: false<|MERGE_RESOLUTION|>--- conflicted
+++ resolved
@@ -139,11 +139,7 @@
       - name: Install mmaction dependencies
         run: |
           pip install mmcv-full==1.2.2 -f https://download.openmmlab.com/mmcv/dist/${{matrix.mmcv}}/index.html
-<<<<<<< HEAD
-          pip install git+https://github.com/open-mmlab/mmdetection/
-=======
           pip install -q git+https://github.com/open-mmlab/mmdetection/
->>>>>>> 54cddd75
           pip install -r requirements.txt
       - name: Build and install
         run: |
