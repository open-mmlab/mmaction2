<div align="center">
  <img src="https://github.com/open-mmlab/mmaction2/raw/master/resources/mmaction2_logo.png" width="500"/>
</div>

## Introduction

English | [简体中文](/README_zh-CN.md)

[![Documentation](https://readthedocs.org/projects/mmaction2/badge/?version=latest)](https://mmaction2.readthedocs.io/en/latest/)
[![actions](https://github.com/open-mmlab/mmaction2/workflows/build/badge.svg)](https://github.com/open-mmlab/mmaction2/actions)
[![codecov](https://codecov.io/gh/open-mmlab/mmaction2/branch/master/graph/badge.svg)](https://codecov.io/gh/open-mmlab/mmaction2)
[![PyPI](https://img.shields.io/pypi/v/mmaction2)](https://pypi.org/project/mmaction2/)
[![LICENSE](https://img.shields.io/github/license/open-mmlab/mmaction2.svg)](https://github.com/open-mmlab/mmaction2/blob/master/LICENSE)
[![Average time to resolve an issue](https://isitmaintained.com/badge/resolution/open-mmlab/mmaction2.svg)](https://github.com/open-mmlab/mmaction2/issues)
[![Percentage of issues still open](https://isitmaintained.com/badge/open/open-mmlab/mmaction2.svg)](https://github.com/open-mmlab/mmaction2/issues)

MMAction2 is an open-source toolbox for video understanding based on PyTorch.
It is a part of the [OpenMMLab](http://openmmlab.org/) project.

The master branch works with **PyTorch 1.3+**.

<div align="center">
  <div style="float:left;margin-right:10px;">
  <img src="https://github.com/open-mmlab/mmaction2/raw/master/resources/mmaction2_overview.gif" width="380px"><br>
    <p style="font-size:1.5vw;">Action Recognition Results on Kinetics-400</p>
  </div>
  <div style="float:right;margin-right:0px;">
  <img src="https://user-images.githubusercontent.com/34324155/123989146-2ecae680-d9fb-11eb-916b-b9db5563a9e5.gif" width="380px"><br>
    <p style="font-size:1.5vw;">Skeleton-base Action Recognition Results on NTU-RGB+D-120</p>
  </div>
</div>
<div align="center">
  <img src="https://github.com/open-mmlab/mmaction2/raw/master/resources/spatio-temporal-det.gif" width="800px"/><br>
    <p style="font-size:1.5vw;">Spatio-Temporal Action Detection Results on AVA-2.1</p>
</div>

## Major Features

- **Modular design**: We decompose a video understanding framework into different components. One can easily construct a customized video understanding framework by combining different modules.

- **Support four major video understanding tasks**: MMAction2 implements various algorithms for multiple video understanding tasks, including action recognition, action localization, spatio-temporal action detection, and skeleton-based action detection. We support **27** different algorithms and **20** different datasets for the four major tasks.

- **Well tested and documented**: We provide detailed documentation and API reference, as well as unit tests.

## Updates

<<<<<<< HEAD
- (2021-10-26) We train and test **ST-GCN** on NTU60 with 3D keypoint annotations, achieve 84.61% Top-1 accuracy (higher than 81.5% in the [paper](https://www.aaai.org/ocs/index.php/AAAI/AAAI18/paper/viewPaper/17135)).
- (2021-10-25) We provide a script(tools/data/skeleton/gen_ntu_rgbd_raw.py) to convert the NTU60 and NTU120 3D raw skeleton data to our format.
=======
- (2021-10-25) We provide a [guide](https://github.com/open-mmlab/mmaction2/blob/master/configs/skeleton/posec3d/custom_dataset_training.md) on how to train PoseC3D with custom datasets, [bit-scientist](https://github.com/bit-scientist) authored this PR!
>>>>>>> e49f86fb
- (2021-10-16) We support **PoseC3D** on UCF101 and HMDB51, achieves 87.0% and 69.3% Top-1 accuracy with 2D skeletons only. Pre-extracted 2D skeletons are also available.
- (2021-10-12) We support **TorchServe**! Now recognition models in MMAction2 can be packed as a `.mar` file and served with TorchServe.
- (2021-09-11) We support **ST-GCN**, a well-known GCN-based approach for skeleton-based action recognition!

**Release**: v0.19.0 was released in 07/10/2021. Please refer to [changelog.md](docs/changelog.md) for details and release history.

## Installation

Please refer to [install.md](docs/install.md) for installation.

## Get Started

Please see [getting_started.md](docs/getting_started.md) for the basic usage of MMAction2.
There are also tutorials:

- [learn about configs](docs/tutorials/1_config.md)
- [finetuning models](docs/tutorials/2_finetune.md)
- [adding new dataset](docs/tutorials/3_new_dataset.md)
- [designing data pipeline](docs/tutorials/4_data_pipeline.md)
- [adding new modules](docs/tutorials/5_new_modules.md)
- [exporting model to onnx](docs/tutorials/6_export_model.md)
- [customizing runtime settings](docs/tutorials/7_customize_runtime.md)

A Colab tutorial is also provided. You may preview the notebook [here](demo/mmaction2_tutorial.ipynb) or directly [run](https://colab.research.google.com/github/open-mmlab/mmaction2/blob/master/demo/mmaction2_tutorial.ipynb) on Colab.

## Supported Methods

<table style="margin-left:auto;margin-right:auto;font-size:1.3vw;padding:3px 5px;text-align:center;vertical-align:center;">
  <tr>
    <td colspan="5" style="font-weight:bold;">Action Recognition</td>
  </tr>
  <tr>
    <td><a href="https://github.com/open-mmlab/mmaction2/blob/master/configs/recognition/c3d/README.md">C3D</a> (CVPR'2014)</td>
    <td><a href="https://github.com/open-mmlab/mmaction2/blob/master/configs/recognition/tsn/README.md">TSN</a> (ECCV'2016)</td>
    <td><a href="https://github.com/open-mmlab/mmaction2/blob/master/configs/recognition/i3d/README.md">I3D</a> (CVPR'2017)</td>
    <td><a href="https://github.com/open-mmlab/mmaction2/blob/master/configs/recognition/i3d/README.md">I3D Non-Local</a> (CVPR'2018)</td>
    <td><a href="https://github.com/open-mmlab/mmaction2/blob/master/configs/recognition/r2plus1d/README.md">R(2+1)D</a> (CVPR'2018)</td>
  </tr>
  <tr>
    <td><a href="https://github.com/open-mmlab/mmaction2/blob/master/configs/recognition/trn/README.md">TRN</a> (ECCV'2018)</td>
    <td><a href="https://github.com/open-mmlab/mmaction2/blob/master/configs/recognition/tsm/README.md">TSM</a> (ICCV'2019)</td>
    <td><a href="https://github.com/open-mmlab/mmaction2/blob/master/configs/recognition/tsm/README.md">TSM Non-Local</a> (ICCV'2019)</td>
    <td><a href="https://github.com/open-mmlab/mmaction2/blob/master/configs/recognition/slowonly/README.md">SlowOnly</a> (ICCV'2019)</td>
    <td><a href="https://github.com/open-mmlab/mmaction2/blob/master/configs/recognition/slowfast/README.md">SlowFast</a> (ICCV'2019)</td>
  </tr>
  <tr>
    <td><a href="https://github.com/open-mmlab/mmaction2/blob/master/configs/recognition/csn/README.md">CSN</a> (ICCV'2019)</td>
    <td><a href="https://github.com/open-mmlab/mmaction2/blob/master/configs/recognition/tin/README.md">TIN</a> (AAAI'2020)</td>
    <td><a href="https://github.com/open-mmlab/mmaction2/blob/master/configs/recognition/tpn/README.md">TPN</a> (CVPR'2020)</td>
    <td><a href="https://github.com/open-mmlab/mmaction2/blob/master/configs/recognition/x3d/README.md">X3D</a> (CVPR'2020)</td>
    <td><a href="https://github.com/open-mmlab/mmaction2/blob/master/configs/recognition/omnisource/README.md">OmniSource</a> (ECCV'2020)</td>
  </tr>
  <tr>
    <td><a href="https://github.com/open-mmlab/mmaction2/blob/master/configs/recognition_audio/resnet/README.md">MultiModality: Audio</a> (ArXiv'2020)</td>
    <td><a href="https://github.com/open-mmlab/mmaction2/blob/master/configs/recognition/tanet/README.md">TANet</a> (ArXiv'2020)</td>
    <td><a href="https://github.com/open-mmlab/mmaction2/blob/master/configs/recognition/timesformer/README.md">TimeSformer</a> (ICML'2021)</td>
    <td></td>
    <td></td>
  </tr>
  <tr>
    <td colspan="5" style="font-weight:bold;">Action Localization</td>
  </tr>
  <tr>
    <td><a href="https://github.com/open-mmlab/mmaction2/blob/master/configs/localization/ssn/README.md">SSN</a> (ICCV'2017)</td>
    <td><a href="https://github.com/open-mmlab/mmaction2/blob/master/configs/localization/bsn/README.md">BSN</a> (ECCV'2018)</td>
    <td><a href="https://github.com/open-mmlab/mmaction2/blob/master/configs/localization/bmn/README.md">BMN</a> (ICCV'2019)</td>
    <td></td>
    <td></td>
  </tr>
  <tr>
    <td colspan="5" style="font-weight:bold;">Spatio-Temporal Action Detection</td>
  </tr>
  <tr>
    <td><a href="https://github.com/open-mmlab/mmaction2/blob/master/configs/detection/acrn/README.md">ACRN</a> (ECCV'2018)</td>
    <td><a href="https://github.com/open-mmlab/mmaction2/blob/master/configs/detection/ava/README.md">SlowOnly+Fast R-CNN</a> (ICCV'2019)</td>
    <td><a href="https://github.com/open-mmlab/mmaction2/blob/master/configs/detection/ava/README.md">SlowFast+Fast R-CNN</a> (ICCV'2019)</td>
    <td><a href="https://github.com/open-mmlab/mmaction2/blob/master/configs/detection/lfb/README.md">LFB</a> (CVPR'2019)</td>
    <td></td>
  </tr>
  <tr>
    <td colspan="5" style="font-weight:bold;">Skeleton-based Action Recognition</td>
  </tr>
  <tr>
    <td><a href="https://github.com/open-mmlab/mmaction2/blob/master/configs/skeleton/stgcn/README.md">ST-GCN</a> (AAAI'2018)</td>
    <td><a href="https://github.com/open-mmlab/mmaction2/blob/master/configs/skeleton/posec3d/README.md">PoseC3D</a> (ArXiv'2021)</td>
    <td></td>
    <td></td>
    <td></td>
  </tr>
</table>

Results and models are available in the *README.md* of each method's config directory.
A summary can be found on the [**model zoo**](https://mmaction2.readthedocs.io/en/latest/recognition_models.html) page.

We will keep up with the latest progress of the community and support more popular algorithms and frameworks.
If you have any feature requests, please feel free to leave a comment in [Issues](https://github.com/open-mmlab/mmaction2/issues/19).

## Supported Datasets

<table style="margin-left:auto;margin-right:auto;font-size:1.3vw;padding:3px 5px;text-align:center;vertical-align:center;">
  <tr>
    <td colspan="4" style="font-weight:bold;">Action Recognition</td>
  </tr>
  <tr>
    <td><a href="https://github.com/open-mmlab/mmaction2/blob/master/tools/data/hmdb51/README.md">HMDB51</a> (<a href="https://serre-lab.clps.brown.edu/resource/hmdb-a-large-human-motion-database/">Homepage</a>) (ICCV'2011)</td>
    <td><a href="https://github.com/open-mmlab/mmaction2/blob/master/tools/data/ucf101/README.md">UCF101</a> (<a href="https://www.crcv.ucf.edu/research/data-sets/ucf101/">Homepage</a>) (CRCV-IR-12-01)</td>
    <td><a href="https://github.com/open-mmlab/mmaction2/blob/master/tools/data/activitynet/README.md">ActivityNet</a> (<a href="http://activity-net.org/">Homepage</a>) (CVPR'2015)</td>
    <td><a href="https://github.com/open-mmlab/mmaction2/blob/master/tools/data/kinetics/README.md">Kinetics-[400/600/700]</a> (<a href="https://deepmind.com/research/open-source/kinetics/">Homepage</a>) (CVPR'2017)</td>
  </tr>
  <tr>
    <td><a href="https://github.com/open-mmlab/mmaction2/blob/master/tools/data/sthv1/README.md">SthV1</a> (<a href="https://20bn.com/datasets/something-something/v1/">Homepage</a>) (ICCV'2017)</td>
    <td><a href="https://github.com/open-mmlab/mmaction2/blob/master/tools/data/sthv2/README.md">SthV2</a> (<a href="https://20bn.com/datasets/something-something/">Homepage</a>) (ICCV'2017)</td>
    <td><a href="https://github.com/open-mmlab/mmaction2/blob/master/tools/data/diving48/README.md">Diving48</a> (<a href="http://www.svcl.ucsd.edu/projects/resound/dataset.html">Homepage</a>) (ECCV'2018)</td>
    <td><a href="https://github.com/open-mmlab/mmaction2/blob/master/tools/data/jester/README.md">Jester</a> (<a href="https://20bn.com/datasets/jester/v1">Homepage</a>) (ICCV'2019)</td>
  </tr>
  <tr>
    <td><a href="https://github.com/open-mmlab/mmaction2/blob/master/tools/data/mit/README.md">Moments in Time</a> (<a href="http://moments.csail.mit.edu/">Homepage</a>) (TPAMI'2019)</td>
    <td><a href="https://github.com/open-mmlab/mmaction2/blob/master/tools/data/mmit/README.md">Multi-Moments in Time</a> (<a href="http://moments.csail.mit.edu/challenge_iccv_2019.html">Homepage</a>) (ArXiv'2019)</td>
    <td><a href="https://github.com/open-mmlab/mmaction2/blob/master/tools/data/hvu/README.md">HVU</a> (<a href="https://github.com/holistic-video-understanding/HVU-Dataset">Homepage</a>) (ECCV'2020)</td>
    <td><a href="https://github.com/open-mmlab/mmaction2/blob/master/tools/data/omnisource/README.md">OmniSource</a> (<a href="https://kennymckormick.github.io/omnisource/">Homepage</a>) (ECCV'2020)</td>
  </tr>
  <tr>
    <td><a href="https://github.com/open-mmlab/mmaction2/blob/master/tools/data/gym/README.md">FineGYM</a> (<a href="https://sdolivia.github.io/FineGym/">Homepage</a>) (CVPR'2020)</td>
    <td></td>
    <td></td>
    <td></td>
  </tr>
  <tr>
    <td colspan="4" style="font-weight:bold;">Action Localization</td>
  </tr>
  <tr>
    <td><a href="https://github.com/open-mmlab/mmaction2/blob/master/tools/data/thumos14/README.md">THUMOS14</a> (<a href="https://www.crcv.ucf.edu/THUMOS14/download.html">Homepage</a>) (THUMOS Challenge 2014)</td>
    <td><a href="https://github.com/open-mmlab/mmaction2/blob/master/tools/data/activitynet/README.md">ActivityNet</a> (<a href="http://activity-net.org/">Homepage</a>) (CVPR'2015)</td>
    <td></td>
    <td></td>
  </tr>
  <tr>
    <td colspan="4" style="font-weight:bold;">Spatio-Temporal Action Detection</td>
  </tr>
  <tr>
    <td><a href="https://github.com/open-mmlab/mmaction2/blob/master/tools/data/ucf101_24/README.md">UCF101-24*</a> (<a href="http://www.thumos.info/download.html">Homepage</a>) (CRCV-IR-12-01)</td>
    <td><a href="https://github.com/open-mmlab/mmaction2/blob/master/tools/data/jhmdb/README.md">JHMDB*</a> (<a href="http://jhmdb.is.tue.mpg.de/">Homepage</a>) (ICCV'2015)</td>
    <td><a href="https://github.com/open-mmlab/mmaction2/blob/master/tools/data/ava/README.md">AVA</a> (<a href="https://research.google.com/ava/index.html">Homepage</a>) (CVPR'2018)</td>
    <td></td>
  </tr>
  <tr>
    <td colspan="4" style="font-weight:bold;">Skeleton-based Action Recognition</td>
  </tr>
  <tr>
    <td><a href="https://github.com/open-mmlab/mmaction2/blob/master/tools/data/skeleton/README.md">PoseC3D-FineGYM</a> (<a href="https://kennymckormick.github.io/posec3d/">Homepage</a>) (ArXiv'2021)</td>
    <td><a href="https://github.com/open-mmlab/mmaction2/blob/master/tools/data/skeleton/README.md">PoseC3D-NTURGB+D</a> (<a href="https://kennymckormick.github.io/posec3d/">Homepage</a>) (ArXiv'2021)</td>
    <td><a href="https://github.com/open-mmlab/mmaction2/blob/master/tools/data/skeleton/README.md">PoseC3D-UCF101</a> (<a href="https://kennymckormick.github.io/posec3d/">Homepage</a>) (ArXiv'2021)</td>
    <td><a href="https://github.com/open-mmlab/mmaction2/blob/master/tools/data/skeleton/README.md">PoseC3D-HMDB51</a> (<a href="https://kennymckormick.github.io/posec3d/">Homepage</a>) (ArXiv'2021)</td>
  </tr>
</table>

Datasets marked with * are not fully supported yet, but related dataset preparation steps are provided. A summary can be found on the [**Supported Datasets**](https://mmaction2.readthedocs.io/en/latest/supported_datasets.html) page.

## Benchmark

To demonstrate the efficacy and efficiency of our framework, we compare MMAction2 with some other popular frameworks and official releases in terms of speed. Details can be found in [benchmark](docs/benchmark.md).

## Data Preparation

Please refer to [data_preparation.md](docs/data_preparation.md) for a general knowledge of data preparation.
The supported datasets are listed in [supported_datasets.md](docs/supported_datasets.md)

## FAQ

Please refer to [FAQ](docs/faq.md) for frequently asked questions.

## Projects built on MMAction2

Currently, there are many research works and projects built on MMAction2 by users from community, such as:

- Video Swin Transformer. [[paper]](https://arxiv.org/abs/2106.13230)[[github]](https://github.com/SwinTransformer/Video-Swin-Transformer)
- Evidential Deep Learning for Open Set Action Recognition, ICCV 2021 **Oral**. [[paper]](https://arxiv.org/abs/2107.10161)[[github]](https://github.com/Cogito2012/DEAR)
- Rethinking Self-supervised Correspondence Learning: A Video Frame-level Similarity Perspective, ICCV 2021 **Oral**. [[paper]](https://arxiv.org/abs/2103.17263)[[github]](https://github.com/xvjiarui/VFS)

etc., check [projects.md](docs/projects.md) to see all related projects.

## License

This project is released under the [Apache 2.0 license](LICENSE).

## Citation

If you find this project useful in your research, please consider cite:

```BibTeX
@misc{2020mmaction2,
    title={OpenMMLab's Next Generation Video Understanding Toolbox and Benchmark},
    author={MMAction2 Contributors},
    howpublished = {\url{https://github.com/open-mmlab/mmaction2}},
    year={2020}
}
```

## Contributing

We appreciate all contributions to improve MMAction2. Please refer to [CONTRIBUTING.md](https://github.com/open-mmlab/mmcv/blob/master/CONTRIBUTING.md) in MMCV for more details about the contributing guideline.

## Acknowledgement

MMAction2 is an open-source project that is contributed by researchers and engineers from various colleges and companies.
We appreciate all the contributors who implement their methods or add new features and users who give valuable feedback.
We wish that the toolbox and benchmark could serve the growing research community by providing a flexible toolkit to reimplement existing methods and develop their new models.

## Projects in OpenMMLab

- [MMCV](https://github.com/open-mmlab/mmcv): OpenMMLab foundational library for computer vision.
- [MIM](https://github.com/open-mmlab/mim): MIM Installs OpenMMLab Packages.
- [MMClassification](https://github.com/open-mmlab/mmclassification): OpenMMLab image classification toolbox and benchmark.
- [MMDetection](https://github.com/open-mmlab/mmdetection): OpenMMLab detection toolbox and benchmark.
- [MMDetection3D](https://github.com/open-mmlab/mmdetection3d): OpenMMLab's next-generation platform for general 3D object detection.
- [MMSegmentation](https://github.com/open-mmlab/mmsegmentation): OpenMMLab semantic segmentation toolbox and benchmark.
- [MMAction2](https://github.com/open-mmlab/mmaction2): OpenMMLab's next-generation video understanding toolbox and benchmark.
- [MMTracking](https://github.com/open-mmlab/mmtracking): OpenMMLab video perception toolbox and benchmark.
- [MMPose](https://github.com/open-mmlab/mmpose): OpenMMLab pose estimation toolbox and benchmark.
- [MMEditing](https://github.com/open-mmlab/mmediting): OpenMMLab image and video editing toolbox.
- [MMOCR](https://github.com/open-mmlab/mmocr): A Comprehensive Toolbox for Text Detection, Recognition and Understanding.
- [MMGeneration](https://github.com/open-mmlab/mmgeneration): OpenMMLab image and video generative models toolbox.<|MERGE_RESOLUTION|>--- conflicted
+++ resolved
@@ -44,15 +44,11 @@
 
 ## Updates
 
-<<<<<<< HEAD
 - (2021-10-26) We train and test **ST-GCN** on NTU60 with 3D keypoint annotations, achieve 84.61% Top-1 accuracy (higher than 81.5% in the [paper](https://www.aaai.org/ocs/index.php/AAAI/AAAI18/paper/viewPaper/17135)).
 - (2021-10-25) We provide a script(tools/data/skeleton/gen_ntu_rgbd_raw.py) to convert the NTU60 and NTU120 3D raw skeleton data to our format.
-=======
 - (2021-10-25) We provide a [guide](https://github.com/open-mmlab/mmaction2/blob/master/configs/skeleton/posec3d/custom_dataset_training.md) on how to train PoseC3D with custom datasets, [bit-scientist](https://github.com/bit-scientist) authored this PR!
->>>>>>> e49f86fb
 - (2021-10-16) We support **PoseC3D** on UCF101 and HMDB51, achieves 87.0% and 69.3% Top-1 accuracy with 2D skeletons only. Pre-extracted 2D skeletons are also available.
 - (2021-10-12) We support **TorchServe**! Now recognition models in MMAction2 can be packed as a `.mar` file and served with TorchServe.
-- (2021-09-11) We support **ST-GCN**, a well-known GCN-based approach for skeleton-based action recognition!
 
 **Release**: v0.19.0 was released in 07/10/2021. Please refer to [changelog.md](docs/changelog.md) for details and release history.
 
