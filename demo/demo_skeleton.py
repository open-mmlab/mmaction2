--- conflicted
+++ resolved
@@ -146,32 +146,6 @@
                                                      args.device)
     torch.cuda.empty_cache()
 
-<<<<<<< HEAD
-    fake_anno = dict(
-        frame_dir='',
-        label=-1,
-        img_shape=(h, w),
-        original_shape=(h, w),
-        start_index=0,
-        modality='Pose',
-        total_frames=num_frame)
-    num_person = max([len(x['keypoints']) for x in pose_results])
-
-    num_keypoint = 17
-    keypoint = np.zeros((num_frame, num_person, num_keypoint, 2),
-                        dtype=np.float16)
-    keypoint_score = np.zeros((num_frame, num_person, num_keypoint),
-                              dtype=np.float16)
-    for i, poses in enumerate(pose_results):
-        num_current_person = len(poses['keypoints'])
-        keypoint[i, :num_current_person] = poses['keypoints']
-        keypoint_score[i, :num_current_person] = poses['keypoint_scores']
-
-    fake_anno['keypoint'] = keypoint.transpose((1, 0, 2, 3))
-    fake_anno['keypoint_score'] = keypoint_score.transpose((1, 0, 2))
-
-=======
->>>>>>> 582b78fd
     config = mmengine.Config.fromfile(args.config)
     config.merge_from_dict(args.cfg_options)
 
