--- conflicted
+++ resolved
@@ -324,10 +324,7 @@
         config['model']['test_cfg']['rcnn']['action_thr'] = .0
     except KeyError:
         pass
-<<<<<<< HEAD
-=======
-
->>>>>>> db1fa970
+
     config.model.backbone.pretrained = None
     model = build_detector(config.model, test_cfg=config.get('test_cfg'))
 
