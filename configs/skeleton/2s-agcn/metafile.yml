--- conflicted
+++ resolved
@@ -6,44 +6,6 @@
       Title: 'Two-Stream Adaptive Graph Convolutional Networks for Skeleton-Based Action Recognition'
 
 Models:
-<<<<<<< HEAD
-- Config: configs/skeleton/2s-agcn/2sagcn_4xb16-80e_ntu60_xsub_keypoint-3d.py
-  In Collection: AGCN
-  Metadata:
-    Architecture: AGCN
-    Batch Size: 24
-    Epochs: 80
-    Parameters: 3472176
-    Training Data: NTU60-XSub
-    Training Resources: 1 GPU
-  Name: agcn_80e_ntu60_xsub_keypoint_3d
-  Results:
-    Dataset: NTU60-XSub
-    Metrics:
-      Top 1 Accuracy: 86.06
-    Task: Skeleton-based Action Recognition
-  Training Json Log: https://download.openmmlab.com/mmaction/v1.0/skeleton/2s-agcn/2sagcn_4xb16-80e_ntu60_xsub_keypoint-3d/2sagcn_4xb16-80e_ntu60_xsub_keypoint-3d.json
-  Training Log: https://download.openmmlab.com/mmaction/v1.0/skeleton/2s-agcn/2sagcn_4xb16-80e_ntu60_xsub_keypoint-3d/2sagcn_4xb16-80e_ntu60_xsub_keypoint-3d.log
-  Weights: https://download.openmmlab.com/mmaction/v1.0/skeleton/2s-agcn/2sagcn_4xb16-80e_ntu60_xsub_keypoint-3d/2sagcn_4xb16-80e_ntu60_xsub_keypoint-3d-3bed61ba.pth
-- Config: configs/skeleton/2s-agcn/2sagcn_4xb16-80e-ntu60_xsub_bone-3d.py
-  In Collection: AGCN
-  Metadata:
-    Architecture: AGCN
-    Batch Size: 24
-    Epochs: 80
-    Parameters: 3472176
-    Training Data: NTU60-XSub
-    Training Resources: 2 GPU
-  Name: agcn_80e_ntu60_xsub_bone_3d
-  Results:
-    Dataset: NTU60-XSub
-    Metrics:
-      Top 1 Accuracy: 86.89
-    Task: Skeleton-based Action Recognition
-  Training Json Log: https://download.openmmlab.com/mmaction/v1.0/skeleton/2s-agcn/2sagcn_4xb16-80e-ntu60_xsub_bone-3d/2sagcn_4xb16-80e-ntu60_xsub_bone-3d.json
-  Training Log: https://download.openmmlab.com/mmaction/v1.0/skeleton/2s-agcn/2sagcn_4xb16-80e-ntu60_xsub_bone-3d/2sagcn_4xb16-80e-ntu60_xsub_bone-3d.log
-  Weights: https://download.openmmlab.com/mmaction/v1.0/skeleton/2s-agcn/2sagcn_4xb16-80e-ntu60_xsub_bone-3d/2sagcn_4xb16-80e-ntu60_xsub_bone-3d-278b8815.pth
-=======
   - Name: 2sagcn_4xb16-80e_ntu60-xsub-keypoint-3d
     Config: configs/skeleton/2s-agcn/2sagcn_4xb16-80e_ntu60-xsub-keypoint-3d.py
     In Collection: AGCN
@@ -78,5 +40,4 @@
       Metrics:
         Top 1 Accuracy: 87.02
     Training Log: https://download.openmmlab.com/mmaction/v1.0/skeleton/2s-agcn/2sagcn_4xb16-80e_ntu60-xsub-bone-3d/2sagcn_4xb16-80e_ntu60-xsub-bone-3d.log
-    Weights: https://download.openmmlab.com/mmaction/v1.0/skeleton/2s-agcn/2sagcn_4xb16-80e_ntu60-xsub-bone-3d/2sagcn_4xb16-80e_ntu60-xsub-bone-3d_20220918-46a76b9b.pth
->>>>>>> 2a8fb1e9
+    Weights: https://download.openmmlab.com/mmaction/v1.0/skeleton/2s-agcn/2sagcn_4xb16-80e_ntu60-xsub-bone-3d/2sagcn_4xb16-80e_ntu60-xsub-bone-3d_20220918-46a76b9b.pth