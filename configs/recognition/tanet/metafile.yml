--- conflicted
+++ resolved
@@ -6,7 +6,6 @@
       Title: "TAM: Temporal Adaptive Module for Video Recognition"
 
 Models:
-<<<<<<< HEAD
   - Name: tanet_imagenet-pretrained-r50_8xb8-dense-1x1x8-100e_kinetics400-rgb
     Config: configs/recognition/tanet/tanet_imagenet-pretrained-r50_8xb8-dense-1x1x8-100e_kinetics400-rgb.py
     In Collection: TANet
@@ -77,27 +76,4 @@
         Top 5 Accuracy (efficient): 78.16
     Training Log: https://download.openmmlab.com/mmaction/v1.0/recognition/tanet/tanet_imagenet-pretrained-r50_8xb6-1x1x16-50e_sthv1-rgb/tanet_imagenet-pretrained-r50_8xb6-1x1x16-50e_sthv1-rgb.log
     Weights: https://download.openmmlab.com/mmaction/v1.0/recognition/tanet/tanet_imagenet-pretrained-r50_8xb6-1x1x16-50e_sthv1-rgb/tanet_imagenet-pretrained-r50_8xb6-1x1x16-50e_sthv1-rgb_20220919-cc37e9b8.pth
-=======
-- Name: tanet_r50_8xb8-dense-1x1x8-100e_kinetics400-rgb
-  Config: configs/recognition/tanet/tanet_r50_8xb8-dense-1x1x8-100e_kinetics400-rgb.py
-  In Collection: TANet
-  Metadata:
-    Architecture: TANet
-    Batch Size: 8
-    Epochs: 100
-    FLOPs: 43065983104
-    Parameters: 25590320
-    Pretrained: ImageNet
-    Resolution: short-side 320
-    Training Data: Kinetics-400
-    Training Resources: 8 GPUs
-  Modality: RGB
-  Results:
-  - Dataset: Kinetics-400
-    Task: Action Recognition
-    Metrics:
-      Top 1 Accuracy: 76.22
-      Top 5 Accuracy: 92.31
-  Training Log: https://download.openmmlab.com/mmaction/v1.0/recognition/tanet/tanet_r50_8xb8-dense-1x1x8-100e_kinetics400-rgb/tanet_r50_8xb8-dense-1x1x8-100e_kinetics400-rgb_20210219.log
-  Weights: https://download.openmmlab.com/mmaction/v1.0/recognition/tanet/tanet_r50_8xb8-dense-1x1x8-100e_kinetics400-rgb/tanet_r50_8xb8-dense-1x1x8-100e_kinetics400-rgb_20210219-032c8e94.pth
->>>>>>> 9f833deb
+    