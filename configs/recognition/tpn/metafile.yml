Collections:
- Name: TPN
  README: configs/recognition/tpn/README.md
Models:
- Config: configs/recognition/tpn/tpn_slowonly_r50_8x8x1_150e_kinetics_rgb.py
  In Collection: TPN
  Metadata:
    Architecture: ResNet50
    Batch Size: 8
    Epochs: 150
    FLOPs: 66014576640
    Parameters: 91498336
    Pretrained: ImageNet
    Resolution: short-side 320
    Training Data: Kinetics-400
    Training Resources: 32 GPUs
  Modality: RGB
  Name: tpn_slowonly_r50_8x8x1_150e_kinetics_rgb
  Results:
  - Dataset: Kinetics-400
    Metrics:
<<<<<<< HEAD
      Top 1 Accuracy: 73.1
      Top 5 Accuracy: 91.03
=======
      Top 1 Accuracy: 73.58
      top5 accuracy: 91.35
>>>>>>> 5c24a8b6
    Task: Action Recognition
  Training Json Log: https://download.openmmlab.com/mmaction/recognition/tpn/tpn_slowonly_r50_8x8x1_150e_kinetics_rgb/tpn_slowonly_r50_8x8x1_150e_kinetics_rgb.json
  Training Log: https://download.openmmlab.com/mmaction/recognition/tpn/tpn_slowonly_r50_8x8x1_150e_kinetics_rgb/tpn_slowonly_r50_8x8x1_150e_kinetics_rgb.log
  Weights: https://download.openmmlab.com/mmaction/recognition/tpn/tpn_slowonly_r50_8x8x1_150e_kinetics_rgb/tpn_slowonly_r50_8x8x1_150e_kinetics_rgb-c568e7ad.pth
- Config: configs/recognition/tpn/tpn_imagenet_pretrained_slowonly_r50_8x8x1_150e_kinetics_rgb.py
  In Collection: TPN
  Metadata:
    Architecture: ResNet50
    Batch Size: 8
    Epochs: 150
    FLOPs: 66014576640
    Parameters: 91498336
    Pretrained: ImageNet
    Resolution: short-side 320
    Training Data: Kinetics-400
    Training Resources: 32 GPUs
  Modality: RGB
  Name: tpn_imagenet_pretrained_slowonly_r50_8x8x1_150e_kinetics_rgb
  Results:
  - Dataset: Kinetics-400
    Metrics:
<<<<<<< HEAD
      Top 1 Accuracy: 76.2
      Top 5 Accuracy: 92.44
=======
      Top 1 Accuracy: 76.59
      top5 accuracy: 92.72
>>>>>>> 5c24a8b6
    Task: Action Recognition
  Training Json Log: https://download.openmmlab.com/mmaction/recognition/tpn/tpn_imagenet_pretrained_slowonly_r50_8x8x1_150e_kinetics_rgb/tpn_imagenet_pretrained_slowonly_r50_8x8x1_150e_kinetics_rgb.json
  Training Log: https://download.openmmlab.com/mmaction/recognition/tpn/tpn_imagenet_pretrained_slowonly_r50_8x8x1_150e_kinetics_rgb/tpn_imagenet_pretrained_slowonly_r50_8x8x1_150e_kinetics_rgb.log
  Weights: https://download.openmmlab.com/mmaction/recognition/tpn/tpn_imagenet_pretrained_slowonly_r50_8x8x1_150e_kinetics_rgb/tpn_imagenet_pretrained_slowonly_r50_8x8x1_150e_kinetics_rgb-44362b55.pth
- Config: configs/recognition/tpn/tpn_tsm_r50_1x1x8_150e_sthv1_rgb.py
  In Collection: TPN
  Metadata:
    Architecture: ResNet50
    Batch Size: 8
    Epochs: 150
    FLOPs: 54202822656
    Parameters: 82445724
    Pretrained: TSM
    Resolution: height 100
    Training Data: SthV1
    Training Resources: 48 GPUs
  Modality: RGB
  Name: tpn_tsm_r50_1x1x8_150e_sthv1_rgb
  Results:
  - Dataset: SthV1
    Metrics:
      Top 1 Accuracy: 50.8
      Top 5 Accuracy: 79.05
    Task: Action Recognition
  Training Json Log: https://download.openmmlab.com/mmaction/recognition/tpn/tpn_tsm_r50_1x1x8_150e_sthv1_rgb/20210311_162636.log.json
  Training Log: https://download.openmmlab.com/mmaction/recognition/tpn/tpn_tsm_r50_1x1x8_150e_sthv1_rgb/20210311_162636.log
  Weights: https://download.openmmlab.com/mmaction/recognition/tpn/tpn_tsm_r50_1x1x8_150e_sthv1_rgb/tpn_tsm_r50_1x1x8_150e_sthv1_rgb_20210311-28de4cd5.pth<|MERGE_RESOLUTION|>--- conflicted
+++ resolved
@@ -19,13 +19,8 @@
   Results:
   - Dataset: Kinetics-400
     Metrics:
-<<<<<<< HEAD
-      Top 1 Accuracy: 73.1
-      Top 5 Accuracy: 91.03
-=======
       Top 1 Accuracy: 73.58
       top5 accuracy: 91.35
->>>>>>> 5c24a8b6
     Task: Action Recognition
   Training Json Log: https://download.openmmlab.com/mmaction/recognition/tpn/tpn_slowonly_r50_8x8x1_150e_kinetics_rgb/tpn_slowonly_r50_8x8x1_150e_kinetics_rgb.json
   Training Log: https://download.openmmlab.com/mmaction/recognition/tpn/tpn_slowonly_r50_8x8x1_150e_kinetics_rgb/tpn_slowonly_r50_8x8x1_150e_kinetics_rgb.log
@@ -47,13 +42,8 @@
   Results:
   - Dataset: Kinetics-400
     Metrics:
-<<<<<<< HEAD
-      Top 1 Accuracy: 76.2
-      Top 5 Accuracy: 92.44
-=======
       Top 1 Accuracy: 76.59
       top5 accuracy: 92.72
->>>>>>> 5c24a8b6
     Task: Action Recognition
   Training Json Log: https://download.openmmlab.com/mmaction/recognition/tpn/tpn_imagenet_pretrained_slowonly_r50_8x8x1_150e_kinetics_rgb/tpn_imagenet_pretrained_slowonly_r50_8x8x1_150e_kinetics_rgb.json
   Training Log: https://download.openmmlab.com/mmaction/recognition/tpn/tpn_imagenet_pretrained_slowonly_r50_8x8x1_150e_kinetics_rgb/tpn_imagenet_pretrained_slowonly_r50_8x8x1_150e_kinetics_rgb.log
