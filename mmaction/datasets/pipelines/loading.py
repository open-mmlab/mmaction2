--- conflicted
+++ resolved
@@ -963,9 +963,7 @@
 
         return results
 
-
-@PIPELINES.register_module()
-<<<<<<< HEAD
+@PIPELINES.register_module()
 class ImageDecode(object):
     """Load and decode images.
 
@@ -987,7 +985,30 @@
 
     def __call__(self, results):
         """Perform the ``RawFrameDecode`` to pick frames given indices.
-=======
+        
+        Args:
+            results (dict): The resulting dict to be modified and passed
+                to the next transform in pipeline.
+        """
+        mmcv.use_backend(self.decoding_backend)
+
+        filename = results['filename']
+
+        if self.file_client is None:
+            self.file_client = FileClient(self.io_backend, **self.kwargs)
+
+        imgs = list()
+        img_bytes = self.file_client.get(filename)
+
+        im = mmcv.imfrombytes(img_bytes, channel_order='rgb')
+        imgs.append(im)
+
+        results['imgs'] = imgs
+        results['original_shape'] = imgs[0].shape[:2]
+        results['img_shape'] = imgs[0].shape[:2]
+        return results
+      
+      
 class AudioDecodeInit(object):
     """Using librosa to initialize the audio reader.
 
@@ -1023,31 +1044,11 @@
 
     def __call__(self, results):
         """Perform the librosa initialization.
->>>>>>> d974c2cb
-
-        Args:
-            results (dict): The resulting dict to be modified and passed
-                to the next transform in pipeline.
-        """
-<<<<<<< HEAD
-        mmcv.use_backend(self.decoding_backend)
-
-        filename = results['filename']
-
-        if self.file_client is None:
-            self.file_client = FileClient(self.io_backend, **self.kwargs)
-
-        imgs = list()
-        img_bytes = self.file_client.get(filename)
-
-        im = mmcv.imfrombytes(img_bytes, channel_order='rgb')
-        imgs.append(im)
-
-        results['imgs'] = imgs
-        results['original_shape'] = imgs[0].shape[:2]
-        results['img_shape'] = imgs[0].shape[:2]
-
-=======
+
+        Args:
+            results (dict): The resulting dict to be modified and passed
+                to the next transform in pipeline.
+        """
         try:
             import librosa
         except ImportError:
@@ -1107,12 +1108,9 @@
 
         results['length'] = feature_map.shape[0]
         results['audios'] = feature_map
->>>>>>> d974c2cb
-        return results
-
-
-@PIPELINES.register_module()
-<<<<<<< HEAD
+        return results
+
+@PIPELINES.register_module()
 class PseudoClipBuilder(object):
     """Build pseudo clips with one single image by repeating it n times.
 
@@ -1133,7 +1131,11 @@
             results['imgs'].append(np.copy(im))
         results['clip_len'] = self.clip_len
         results['num_clips'] = 1
-=======
+        return results
+      
+      
+
+@PIPELINES.register_module()
 class AudioDecode(object):
     """Sample the audio w.r.t. the frames selected.
 
@@ -1181,8 +1183,6 @@
 
         results['audios'] = np.array(resampled_clips)
         results['audios_shape'] = results['audios'].shape
-
->>>>>>> d974c2cb
         return results
 
 
