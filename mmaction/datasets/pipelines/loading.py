--- conflicted
+++ resolved
@@ -1030,7 +1030,6 @@
 
 
 @PIPELINES.register_module()
-<<<<<<< HEAD
 class ImageDecode:
     """Load and decode images.
 
@@ -1077,8 +1076,6 @@
 
 
 @PIPELINES.register_module()
-=======
->>>>>>> e0692adf
 class AudioDecodeInit:
     """Using librosa to initialize the audio reader.
 
