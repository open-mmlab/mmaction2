from .augmentations import (CenterCrop, Flip, Fuse, MultiGroupCrop,
                            MultiScaleCrop, Normalize, RandomCrop,
                            RandomResizedCrop, Resize, TenCrop, ThreeCrop)
from .compose import Compose
from .formating import (Collect, FormatShape, ImageToTensor, ToDataContainer,
                        ToTensor, Transpose)
from .loading import (DecordDecode, DecordInit, DenseSampleFrames,
                      FrameSelector, GenerateLocalizationLabels,
                      LoadLocalizationFeature, LoadProposals, OpenCVDecode,
<<<<<<< HEAD
                      OpenCVInit, PyAVDecode, PyAVInit, SampleFrames,
                      SampleProposalFrames, UntrimmedSampleFrames)
=======
                      OpenCVInit, PyAVDecode, PyAVInit, RawFrameDecode,
                      SampleFrames, SampleProposalFrames)
>>>>>>> 6671d272

__all__ = [
    'SampleFrames', 'PyAVDecode', 'DecordDecode', 'DenseSampleFrames',
    'OpenCVDecode', 'FrameSelector', 'MultiGroupCrop', 'MultiScaleCrop',
    'RandomResizedCrop', 'RandomCrop', 'Resize', 'Flip', 'Fuse', 'Normalize',
    'ThreeCrop', 'CenterCrop', 'TenCrop', 'ImageToTensor', 'Transpose',
    'Collect', 'FormatShape', 'Compose', 'ToTensor', 'ToDataContainer',
    'GenerateLocalizationLabels', 'LoadLocalizationFeature', 'LoadProposals',
    'DecordInit', 'OpenCVInit', 'PyAVInit', 'SampleProposalFrames',
<<<<<<< HEAD
    'UntrimmedSampleFrames'
=======
    'RawFrameDecode'
>>>>>>> 6671d272
]<|MERGE_RESOLUTION|>--- conflicted
+++ resolved
@@ -7,13 +7,9 @@
 from .loading import (DecordDecode, DecordInit, DenseSampleFrames,
                       FrameSelector, GenerateLocalizationLabels,
                       LoadLocalizationFeature, LoadProposals, OpenCVDecode,
-<<<<<<< HEAD
                       OpenCVInit, PyAVDecode, PyAVInit, SampleFrames,
-                      SampleProposalFrames, UntrimmedSampleFrames)
-=======
-                      OpenCVInit, PyAVDecode, PyAVInit, RawFrameDecode,
-                      SampleFrames, SampleProposalFrames)
->>>>>>> 6671d272
+                      SampleProposalFrames, UntrimmedSampleFrames,
+                      RawFrameDecode)
 
 __all__ = [
     'SampleFrames', 'PyAVDecode', 'DecordDecode', 'DenseSampleFrames',
@@ -23,9 +19,5 @@
     'Collect', 'FormatShape', 'Compose', 'ToTensor', 'ToDataContainer',
     'GenerateLocalizationLabels', 'LoadLocalizationFeature', 'LoadProposals',
     'DecordInit', 'OpenCVInit', 'PyAVInit', 'SampleProposalFrames',
-<<<<<<< HEAD
-    'UntrimmedSampleFrames'
-=======
-    'RawFrameDecode'
->>>>>>> 6671d272
+    'UntrimmedSampleFrames', 'RawFrameDecode'
 ]