--- conflicted
+++ resolved
@@ -7,8 +7,7 @@
                         ToDataContainer, ToTensor, Transpose)
 from .loading import (AudioDecode, AudioDecodeInit, AudioFeatureSelector,
                       DecordDecode, DecordInit, DenseSampleFrames,
-                      ImageDecode, PseudoClipBuilder,
-                      FrameSelector, GenerateLocalizationLabels,
+                      FrameSelector, GenerateLocalizationLabels, ImageDecode,
                       LoadAudioFeature, LoadHVULabel, LoadLocalizationFeature,
                       LoadProposals, OpenCVDecode, OpenCVInit,
                       PseudoClipBuilder, PyAVDecode, PyAVInit, RawFrameDecode,
@@ -27,9 +26,5 @@
     'PyAVInit', 'SampleProposalFrames', 'ColorJitter', 'LoadHVULabel',
     'AudioAmplify', 'MelSpectrogram', 'AudioDecode', 'FormatAudioShape',
     'LoadAudioFeature', 'AudioFeatureSelector', 'AudioDecodeInit',
-<<<<<<< HEAD
     'ImageDecode', 'PseudoClipBuilder'
-=======
-    'PseudoClipBuilder'
->>>>>>> 8c639a07
 ]