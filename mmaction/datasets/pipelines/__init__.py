--- conflicted
+++ resolved
@@ -1,14 +1,7 @@
-<<<<<<< HEAD
 from .augmentations import (AudioAmplify, CenterCrop, ColorJitter, Flip, Fuse,
                             MelSpectrogram, MultiGroupCrop, MultiScaleCrop,
-                            Normalize, RandomCrop, RandomResizedCrop, Resize,
-                            TenCrop, ThreeCrop)
-=======
-from .augmentations import (CenterCrop, Flip, Fuse, MultiGroupCrop,
-                            MultiScaleCrop, Normalize, RandomCrop,
-                            RandomRescale, RandomResizedCrop, Resize, TenCrop,
-                            ThreeCrop)
->>>>>>> 6a3123a2
+                            Normalize, RandomCrop, RandomRescale,
+                            RandomResizedCrop, Resize, TenCrop, ThreeCrop)
 from .compose import Compose
 from .formating import (Collect, FormatAudioShape, FormatShape, ImageToTensor,
                         ToDataContainer, ToTensor, Transpose)
@@ -28,12 +21,9 @@
     'Collect', 'FormatShape', 'Compose', 'ToTensor', 'ToDataContainer',
     'GenerateLocalizationLabels', 'LoadLocalizationFeature', 'LoadProposals',
     'DecordInit', 'OpenCVInit', 'PyAVInit', 'SampleProposalFrames',
-<<<<<<< HEAD
     'UntrimmedSampleFrames', 'RawFrameDecode', 'DecordInit', 'OpenCVInit',
     'PyAVInit', 'SampleProposalFrames', 'ColorJitter', 'LoadHVULabel',
     'AudioAmplify', 'MelSpectrogram', 'AudioDecode', 'FormatAudioShape',
-    'LoadAudioFeature', 'AudioFeatureSelector', 'AudioDecodeInit'
-=======
-    'UntrimmedSampleFrames', 'RawFrameDecode', 'RandomRescale'
->>>>>>> 6a3123a2
+    'LoadAudioFeature', 'AudioFeatureSelector', 'AudioDecodeInit',
+    'RandomRescale'
 ]