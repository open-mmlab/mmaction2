--- conflicted
+++ resolved
@@ -3,16 +3,6 @@
                             Normalize, RandomCrop, RandomResizedCrop, Resize,
                             TenCrop, ThreeCrop)
 from .compose import Compose
-<<<<<<< HEAD
-from .formating import (Collect, FormatShape, ImageToTensor, ToDataContainer,
-                        ToTensor, Transpose)
-from .loading import (DecordDecode, DecordInit, DenseSampleFrames,
-                      FrameSelector, GenerateLocalizationLabels, ImageDecode,
-                      LoadLocalizationFeature, LoadProposals, OpenCVDecode,
-                      OpenCVInit, PseudoClipBuilder, PyAVDecode, PyAVInit,
-                      RawFrameDecode, SampleFrames, SampleProposalFrames,
-                      UntrimmedSampleFrames)
-=======
 from .formating import (Collect, FormatAudioShape, FormatShape, ImageToTensor,
                         ToDataContainer, ToTensor, Transpose)
 from .loading import (AudioDecode, AudioDecodeInit, AudioFeatureSelector,
@@ -20,9 +10,8 @@
                       FrameSelector, GenerateLocalizationLabels,
                       LoadAudioFeature, LoadHVULabel, LoadLocalizationFeature,
                       LoadProposals, OpenCVDecode, OpenCVInit, PyAVDecode,
-                      PyAVInit, RawFrameDecode, SampleFrames,
+                      PyAVInit, RawFrameDecode, SampleFrames, PseudoClipBuilder,
                       SampleProposalFrames, UntrimmedSampleFrames)
->>>>>>> d974c2cb
 
 __all__ = [
     'SampleFrames', 'PyAVDecode', 'DecordDecode', 'DenseSampleFrames',
@@ -32,13 +21,9 @@
     'Collect', 'FormatShape', 'Compose', 'ToTensor', 'ToDataContainer',
     'GenerateLocalizationLabels', 'LoadLocalizationFeature', 'LoadProposals',
     'DecordInit', 'OpenCVInit', 'PyAVInit', 'SampleProposalFrames',
-<<<<<<< HEAD
-    'UntrimmedSampleFrames', 'RawFrameDecode', 'ImageDecode',
-    'PseudoClipBuilder', 'ColorJitter'
-=======
     'UntrimmedSampleFrames', 'RawFrameDecode', 'DecordInit', 'OpenCVInit',
     'PyAVInit', 'SampleProposalFrames', 'ColorJitter', 'LoadHVULabel',
     'AudioAmplify', 'MelSpectrogram', 'AudioDecode', 'FormatAudioShape',
-    'LoadAudioFeature', 'AudioFeatureSelector', 'AudioDecodeInit'
->>>>>>> d974c2cb
+    'LoadAudioFeature', 'AudioFeatureSelector', 'AudioDecodeInit',
+    'PseudoClipBuilder'
 ]