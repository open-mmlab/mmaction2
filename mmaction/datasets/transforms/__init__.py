# Copyright (c) OpenMMLab. All rights reserved.
from .formatting import (FormatAudioShape, FormatGCNInput, FormatShape,
                         PackActionInputs, PackLocalizationInputs, Rename,
                         Transpose)
from .loading import (ArrayDecode, AudioDecode, AudioDecodeInit,
                      AudioFeatureSelector, BuildPseudoClip, DecordDecode,
                      DecordInit, DenseSampleFrames,
                      GenerateLocalizationLabels, ImageDecode,
                      LoadAudioFeature, LoadHVULabel, LoadLocalizationFeature,
                      LoadProposals, OpenCVDecode, OpenCVInit, PIMSDecode,
                      PIMSInit, PyAVDecode, PyAVDecodeMotionVector, PyAVInit,
                      RawFrameDecode, SampleAVAFrames, SampleFrames,
<<<<<<< HEAD
                      UntrimmedSampleFrames)
from .pose_transforms import (GeneratePoseTarget, GenSkeFeat, JointToBone,
                              LoadKineticsPose, MergeSkeFeat, PadTo,
                              PoseCompact, PoseDecode, PreNormalize2D,
                              PreNormalize3D, ToMotion, UniformSampleFrames)
=======
                      UniformSample, UntrimmedSampleFrames)
from .pose_loading import (GeneratePoseTarget, LoadKineticsPose,
                           PaddingWithLoop, PoseDecode, UniformSampleFrames)
>>>>>>> 6186687d
from .processing import (AudioAmplify, CenterCrop, ColorJitter, Flip, Fuse,
                         MelSpectrogram, MultiScaleCrop, RandomCrop,
                         RandomRescale, RandomResizedCrop, Resize, TenCrop,
                         ThreeCrop)
from .wrappers import ImgAug, PytorchVideoWrapper, TorchVisionWrapper

__all__ = [
    'SampleFrames', 'PyAVDecode', 'DecordDecode', 'DenseSampleFrames',
    'OpenCVDecode', 'MultiScaleCrop', 'RandomResizedCrop', 'RandomCrop',
    'Resize', 'Flip', 'Fuse', 'ThreeCrop', 'CenterCrop', 'TenCrop',
    'Transpose', 'FormatShape', 'GenerateLocalizationLabels',
    'LoadLocalizationFeature', 'LoadProposals', 'DecordInit', 'OpenCVInit',
    'PyAVInit', 'UntrimmedSampleFrames', 'RawFrameDecode', 'DecordInit',
    'OpenCVInit', 'PyAVInit', 'ColorJitter', 'LoadHVULabel', 'SampleAVAFrames',
    'AudioAmplify', 'MelSpectrogram', 'AudioDecode', 'FormatAudioShape',
    'LoadAudioFeature', 'AudioFeatureSelector', 'AudioDecodeInit',
    'ImageDecode', 'BuildPseudoClip', 'RandomRescale', 'PIMSDecode',
<<<<<<< HEAD
    'PyAVDecodeMotionVector', 'UniformSampleFrames', 'PoseDecode',
    'LoadKineticsPose', 'GeneratePoseTarget', 'PIMSInit', 'FormatGCNInput',
    'PadTo', 'ArrayDecode', 'JointToBone', 'PackActionInputs',
    'PackLocalizationInputs', 'ImgAug', 'TorchVisionWrapper',
    'PytorchVideoWrapper', 'PoseCompact', 'PreNormalize3D', 'ToMotion',
    'MergeSkeFeat', 'Rename', 'GenSkeFeat', 'PreNormalize2D'
=======
    'PyAVDecodeMotionVector', 'UniformSample', 'UniformSampleFrames',
    'PoseDecode', 'LoadKineticsPose', 'GeneratePoseTarget', 'PIMSInit',
    'FormatGCNInput', 'PaddingWithLoop', 'ArrayDecode', 'JointToBone',
    'PackActionInputs', 'PackLocalizationInputs', 'ImgAug',
    'TorchVisionWrapper', 'PytorchVideoWrapper', 'PoseCompact'
>>>>>>> 6186687d
]<|MERGE_RESOLUTION|>--- conflicted
+++ resolved
@@ -10,17 +10,11 @@
                       LoadProposals, OpenCVDecode, OpenCVInit, PIMSDecode,
                       PIMSInit, PyAVDecode, PyAVDecodeMotionVector, PyAVInit,
                       RawFrameDecode, SampleAVAFrames, SampleFrames,
-<<<<<<< HEAD
-                      UntrimmedSampleFrames)
+                      UniformSample, UntrimmedSampleFrames)
 from .pose_transforms import (GeneratePoseTarget, GenSkeFeat, JointToBone,
                               LoadKineticsPose, MergeSkeFeat, PadTo,
                               PoseCompact, PoseDecode, PreNormalize2D,
                               PreNormalize3D, ToMotion, UniformSampleFrames)
-=======
-                      UniformSample, UntrimmedSampleFrames)
-from .pose_loading import (GeneratePoseTarget, LoadKineticsPose,
-                           PaddingWithLoop, PoseDecode, UniformSampleFrames)
->>>>>>> 6186687d
 from .processing import (AudioAmplify, CenterCrop, ColorJitter, Flip, Fuse,
                          MelSpectrogram, MultiScaleCrop, RandomCrop,
                          RandomRescale, RandomResizedCrop, Resize, TenCrop,
@@ -38,18 +32,10 @@
     'AudioAmplify', 'MelSpectrogram', 'AudioDecode', 'FormatAudioShape',
     'LoadAudioFeature', 'AudioFeatureSelector', 'AudioDecodeInit',
     'ImageDecode', 'BuildPseudoClip', 'RandomRescale', 'PIMSDecode',
-<<<<<<< HEAD
     'PyAVDecodeMotionVector', 'UniformSampleFrames', 'PoseDecode',
     'LoadKineticsPose', 'GeneratePoseTarget', 'PIMSInit', 'FormatGCNInput',
     'PadTo', 'ArrayDecode', 'JointToBone', 'PackActionInputs',
     'PackLocalizationInputs', 'ImgAug', 'TorchVisionWrapper',
     'PytorchVideoWrapper', 'PoseCompact', 'PreNormalize3D', 'ToMotion',
     'MergeSkeFeat', 'Rename', 'GenSkeFeat', 'PreNormalize2D'
-=======
-    'PyAVDecodeMotionVector', 'UniformSample', 'UniformSampleFrames',
-    'PoseDecode', 'LoadKineticsPose', 'GeneratePoseTarget', 'PIMSInit',
-    'FormatGCNInput', 'PaddingWithLoop', 'ArrayDecode', 'JointToBone',
-    'PackActionInputs', 'PackLocalizationInputs', 'ImgAug',
-    'TorchVisionWrapper', 'PytorchVideoWrapper', 'PoseCompact'
->>>>>>> 6186687d
 ]