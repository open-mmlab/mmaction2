# Copyright (c) OpenMMLab. All rights reserved.
from copy import deepcopy
from typing import Optional

import torch
import torch.nn as nn
from torch.utils import checkpoint as cp

from mmaction.registry import MODELS
from ..common import TAM
from .resnet import Bottleneck, ResNet


class TABlock(nn.Module):
    """Temporal Adaptive Block (TA-Block) for TANet.

    This block is proposed in `TAM: TEMPORAL ADAPTIVE MODULE FOR VIDEO
    RECOGNITION <https://arxiv.org/pdf/2005.06803>`_

    The temporal adaptive module (TAM) is embedded into ResNet-Block
    after the first Conv2D, which turns the vanilla ResNet-Block
    into TA-Block.

    Args:
        block (nn.Module): Residual blocks to be substituted.
        num_segments (int): Number of frame segments.
        tam_cfg (dict): Config for temporal adaptive module (TAM).
    """

    def __init__(self, block: nn.Module, num_segments: int,
                 tam_cfg: dict) -> None:
        super().__init__()
        self.tam_cfg = deepcopy(tam_cfg)
        self.block = block
        self.num_segments = num_segments
        self.tam = TAM(
            in_channels=block.conv1.out_channels,
            num_segments=num_segments,
            **self.tam_cfg)

        if not isinstance(self.block, Bottleneck):
            raise NotImplementedError('TA-Blocks have not been fully '
                                      'implemented except the pattern based '
                                      'on Bottleneck block.')

<<<<<<< HEAD
    def forward(self, x):
        """Defines the computation performed at every call."""
=======
    def forward(self, x: torch.Tensor) -> torch.Tensor:
        """Defines the computation performed at every call."""

>>>>>>> 2a8fb1e9
        assert isinstance(self.block, Bottleneck)

        def _inner_forward(x):
            """Forward wrapper for utilizing checkpoint."""
            identity = x

            out = self.block.conv1(x)
            out = self.tam(out)
            out = self.block.conv2(out)
            out = self.block.conv3(out)

            if self.block.downsample is not None:
                identity = self.block.downsample(x)

            out = out + identity

            return out

        if self.block.with_cp and x.requires_grad:
            out = cp.checkpoint(_inner_forward, x)
        else:
            out = _inner_forward(x)

        out = self.block.relu(out)

        return out


@MODELS.register_module()
class TANet(ResNet):
    """Temporal Adaptive Network (TANet) backbone.

    This backbone is proposed in `TAM: TEMPORAL ADAPTIVE MODULE FOR VIDEO
    RECOGNITION <https://arxiv.org/pdf/2005.06803>`_

    Embedding the temporal adaptive module (TAM) into ResNet to
    instantiate TANet.

    Args:
        depth (int): Depth of resnet, from ``{18, 34, 50, 101, 152}``.
        num_segments (int): Number of frame segments.
        tam_cfg (dict, optional): Config for temporal adaptive module (TAM).
            Defaults to None.
    """

    def __init__(self,
                 depth: int,
                 num_segments: int,
                 tam_cfg: Optional[dict] = None,
                 **kwargs) -> None:
        super().__init__(depth, **kwargs)
        assert num_segments >= 3
        self.num_segments = num_segments
        tam_cfg = dict() if tam_cfg is None else tam_cfg
        self.tam_cfg = deepcopy(tam_cfg)
        super().init_weights()
        self.make_tam_modeling()

    def init_weights(self):
        """Initialize weights."""
        pass

    def make_tam_modeling(self):
        """Replace ResNet-Block with TA-Block."""

        def make_tam_block(stage, num_segments, tam_cfg=dict()):
            blocks = list(stage.children())
            for i, block in enumerate(blocks):
                blocks[i] = TABlock(block, num_segments, deepcopy(tam_cfg))
            return nn.Sequential(*blocks)

        for i in range(self.num_stages):
            layer_name = f'layer{i + 1}'
            res_layer = getattr(self, layer_name)
            setattr(self, layer_name,
                    make_tam_block(res_layer, self.num_segments, self.tam_cfg))<|MERGE_RESOLUTION|>--- conflicted
+++ resolved
@@ -43,14 +43,8 @@
                                       'implemented except the pattern based '
                                       'on Bottleneck block.')
 
-<<<<<<< HEAD
-    def forward(self, x):
-        """Defines the computation performed at every call."""
-=======
     def forward(self, x: torch.Tensor) -> torch.Tensor:
         """Defines the computation performed at every call."""
-
->>>>>>> 2a8fb1e9
         assert isinstance(self.block, Bottleneck)
 
         def _inner_forward(x):
