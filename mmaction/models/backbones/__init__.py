--- conflicted
+++ resolved
@@ -24,17 +24,9 @@
 from .x3d import X3D
 
 __all__ = [
-<<<<<<< HEAD
     'AGCN', 'C2D', 'C3D', 'MViT', 'MobileNetV2', 'MobileNetV2TSM',
     'OmniResNet', 'ResNet', 'ResNet2Plus1d', 'ResNet3d', 'ResNet3dCSN',
     'ResNet3dLayer', 'ResNet3dSlowFast', 'ResNet3dSlowOnly', 'ResNetAudio',
     'ResNetTIN', 'ResNetTSM', 'STGCN', 'SwinTransformer3D', 'TANet',
     'TimeSformer', 'VisionTransformer', 'X3D'
-=======
-    'C2D', 'C3D', 'ResNet', 'ResNet3d', 'ResNetTSM', 'ResNet2Plus1d',
-    'ResNet3dSlowFast', 'ResNet3dSlowOnly', 'ResNet3dCSN', 'ResNetTIN', 'X3D',
-    'ResNet3dLayer', 'MobileNetV2TSM', 'MobileNetV2', 'TANet', 'TimeSformer',
-    'STGCN', 'AAGCN', 'ResNetAudio', 'SwinTransformer3D', 'VisionTransformer',
-    'MViT'
->>>>>>> 808a2076
 ]