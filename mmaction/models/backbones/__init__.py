# Copyright (c) OpenMMLab. All rights reserved.
from .agcn import AGCN
from .c3d import C3D
from .mobilenet_v2 import MobileNetV2
from .mobilenet_v2_tsm import MobileNetV2TSM
from .resnet import ResNet
from .resnet2plus1d import ResNet2Plus1d
from .resnet3d import ResNet3d, ResNet3dLayer
from .resnet3d_csn import ResNet3dCSN
from .resnet3d_slowfast import ResNet3dSlowFast
from .resnet3d_slowonly import ResNet3dSlowOnly
from .resnet_audio import ResNetAudio
from .resnet_tin import ResNetTIN
from .resnet_tsm import ResNetTSM
from .stgcn import STGCN
from .swin import SwinTransformer3D
from .tanet import TANet
from .timesformer import TimeSformer
from .vit_mae import VisionTransformer
from .x3d import X3D

__all__ = [
<<<<<<< HEAD
    'AGCN', 'C3D', 'MobileNetV2', 'MobileNetV2TSM', 'ResNet', 'ResNet2Plus1d',
    'ResNet3d', 'ResNet3dCSN', 'ResNet3dLayer', 'ResNet3dSlowFast',
    'ResNet3dSlowOnly', 'ResNetAudio', 'ResNetTIN', 'ResNetTSM', 'STGCN',
    'TANet', 'TimeSformer', 'VisionTransformer', 'X3D'
=======
    'C3D', 'ResNet', 'ResNet3d', 'ResNetTSM', 'ResNet2Plus1d',
    'ResNet3dSlowFast', 'ResNet3dSlowOnly', 'ResNet3dCSN', 'ResNetTIN', 'X3D',
    'ResNet3dLayer', 'MobileNetV2TSM', 'MobileNetV2', 'TANet', 'TimeSformer',
    'STGCN', 'AGCN', 'ResNetAudio', 'SwinTransformer3D'
>>>>>>> 1e3d1dea
]<|MERGE_RESOLUTION|>--- conflicted
+++ resolved
@@ -20,15 +20,8 @@
 from .x3d import X3D
 
 __all__ = [
-<<<<<<< HEAD
-    'AGCN', 'C3D', 'MobileNetV2', 'MobileNetV2TSM', 'ResNet', 'ResNet2Plus1d',
-    'ResNet3d', 'ResNet3dCSN', 'ResNet3dLayer', 'ResNet3dSlowFast',
-    'ResNet3dSlowOnly', 'ResNetAudio', 'ResNetTIN', 'ResNetTSM', 'STGCN',
-    'TANet', 'TimeSformer', 'VisionTransformer', 'X3D'
-=======
     'C3D', 'ResNet', 'ResNet3d', 'ResNetTSM', 'ResNet2Plus1d',
     'ResNet3dSlowFast', 'ResNet3dSlowOnly', 'ResNet3dCSN', 'ResNetTIN', 'X3D',
     'ResNet3dLayer', 'MobileNetV2TSM', 'MobileNetV2', 'TANet', 'TimeSformer',
-    'STGCN', 'AGCN', 'ResNetAudio', 'SwinTransformer3D'
->>>>>>> 1e3d1dea
+    'STGCN', 'AGCN', 'ResNetAudio', 'SwinTransformer3D', 'VisionTransformer'
 ]