--- conflicted
+++ resolved
@@ -10,11 +10,6 @@
 from .x3d import X3d
 
 __all__ = [
-<<<<<<< HEAD
     'C3D', 'ResNet', 'ResNet3d', 'ResNetTSM', 'ResNet2Plus1d',
-    'ResNet3dSlowFast', 'ResNet3dSlowOnly', 'ResNet3dCSN', 'ResNetTIN'
-=======
-    'ResNet', 'ResNet3d', 'ResNetTSM', 'ResNet2Plus1d', 'ResNet3dSlowFast',
-    'ResNet3dSlowOnly', 'ResNet3dCSN', 'ResNetTIN', 'X3d'
->>>>>>> 6a3123a2
+    'ResNet3dSlowFast', 'ResNet3dSlowOnly', 'ResNet3dCSN', 'ResNetTIN', 'X3d'
 ]