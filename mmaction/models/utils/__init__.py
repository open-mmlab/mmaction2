--- conflicted
+++ resolved
@@ -1,11 +1,7 @@
 # Copyright (c) OpenMMLab. All rights reserved.
 from .blending_utils import (BaseMiniBatchBlending, CutmixBlending,
-<<<<<<< HEAD
-                             MixupBlending)
+                             MixupBlending, RandomBatchAugment)
 from .gcn_utils import *  # noqa: F401,F403
-=======
-                             MixupBlending, RandomBatchAugment)
->>>>>>> 6186687d
 from .graph import Graph
 
 __all__ = [
