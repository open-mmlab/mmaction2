--- conflicted
+++ resolved
@@ -1,25 +1,13 @@
 from .backbones import (C3D, X3D, ResNet, ResNet2Plus1d, ResNet3d, ResNet3dCSN,
-<<<<<<< HEAD
-                        ResNet3dSlowFast, ResNet3dSlowOnly, ResNetAudio,
-                        ResNet3dLayer, ResNetTIN, ResNetTSM)
-from .builder import (build_backbone, build_head, build_localizer, build_loss,
-                      build_model, build_neck, build_recognizer)
-
+                        ResNet3dLayer, ResNet3dSlowFast, ResNet3dSlowOnly,
+                        ResNetAudio, ResNetTIN, ResNetTSM)
+from .builder import (build_backbone, build_detector, build_head,
+                      build_localizer, build_loss, build_model, build_neck,
+                      build_recognizer)
 from .common import Conv2plus1d, ConvAudio
-from .detectors import FastRCNN
-from .heads import (AudioTSNHead, BaseHead, I3DHead, SlowFastHead, TPNHead,
-                    TSMHead, TSNHead, X3DHead, BBoxHead)
-
-=======
-                        ResNet3dLayer, ResNet3dSlowFast, ResNet3dSlowOnly,
-                        ResNetTIN, ResNetTSM)
-from .builder import (build_backbone, build_head, build_localizer, build_loss,
-                      build_model, build_neck, build_recognizer)
-from .common import Conv2plus1d
 from .detectors import FastRCNN
 from .heads import (AudioTSNHead, BaseHead, BBoxHead, I3DHead, SlowFastHead,
                     TPNHead, TSMHead, TSNHead, X3DHead)
->>>>>>> b02132ce
 from .localizers import BMN, PEM, TEM
 from .losses import (BCELossWithLogits, BinaryLogisticRegressionLoss, BMNLoss,
                      CrossEntropyLoss, HVULoss, NLLLoss, OHEMHingeLoss,
@@ -42,10 +30,6 @@
     'build_model', 'OHEMHingeLoss', 'SSNLoss', 'ResNet3dCSN', 'ResNetTIN',
     'TPN', 'TPNHead', 'build_loss', 'build_neck', 'AudioRecognizer',
     'AudioTSNHead', 'X3D', 'X3DHead', 'ResNet3dLayer', 'DETECTORS', 'FastRCNN',
-<<<<<<< HEAD
     'SingleRoIStraight3DExtractor', 'BBoxHead', 'ROI_EXTRACTORS',
-    'ResNetAudio', 'ConvAudio'
-=======
-    'SingleRoIStraight3DExtractor', 'BBoxHead', 'ROI_EXTRACTORS'
->>>>>>> b02132ce
+    'ResNetAudio', 'ConvAudio', 'build_detector'
 ]