from .backbones import (ResNet, ResNet2Plus1d, ResNet3d, ResNet3dCSN,
                        ResNet3dSlowFast, ResNet3dSlowOnly, ResNetTIN,
                        ResNetTSM)
from .builder import (build_backbone, build_head, build_localizer, build_loss,
                      build_model, build_neck, build_recognizer)
from .common import Conv2plus1d
from .heads import (AudioTSNHead, BaseHead, I3DHead, SlowFastHead, TPNHead,
                    TSMHead, TSNHead)
from .localizers import BMN, PEM, TEM
from .losses import (BCELossWithLogits, BinaryLogisticRegressionLoss, BMNLoss,
                     CrossEntropyLoss, HVULoss, NLLLoss, OHEMHingeLoss,
                     SSNLoss)
from .necks import TPN
from .recognizers import (AudioRecognizer, BaseRecognizer, recognizer2d,
                          recognizer3d)
from .registry import BACKBONES, HEADS, LOCALIZERS, LOSSES, RECOGNIZERS

__all__ = [
    'BACKBONES', 'HEADS', 'RECOGNIZERS', 'build_recognizer', 'build_head',
    'build_backbone', 'recognizer2d', 'recognizer3d', 'ResNet', 'ResNet3d',
    'ResNet2Plus1d', 'I3DHead', 'TSNHead', 'TSMHead', 'BaseHead',
<<<<<<< HEAD
    'BaseRecognizer', 'LOSSES', 'CrossEntropyLoss', 'NLLLoss', 'HVULoss',
    'ResNetTSM', 'ResNet3dSlowFast', 'SlowFastHead', 'Conv2plus1d',
    'ResNet3dSlowOnly', 'BCELossWithLogits', 'LOCALIZERS', 'build_localizer',
    'PEM', 'TEM', 'BinaryLogisticRegressionLoss', 'BMN', 'BMNLoss',
    'build_model', 'OHEMHingeLoss', 'SSNLoss', 'ResNet3dCSN', 'ResNetTIN',
    'TPN', 'TPNHead', 'build_loss', 'build_neck'
=======
    'BaseRecognizer', 'LOSSES', 'CrossEntropyLoss', 'NLLLoss', 'ResNetTSM',
    'ResNet3dSlowFast', 'SlowFastHead', 'Conv2plus1d', 'ResNet3dSlowOnly',
    'BCELossWithLogits', 'LOCALIZERS', 'build_localizer', 'PEM', 'TEM',
    'BinaryLogisticRegressionLoss', 'BMN', 'BMNLoss', 'build_model',
    'OHEMHingeLoss', 'SSNLoss', 'ResNet3dCSN', 'ResNetTIN', 'TPN', 'TPNHead',
    'build_loss', 'build_neck', 'AudioRecognizer', 'AudioTSNHead'
>>>>>>> cfd257af
]<|MERGE_RESOLUTION|>--- conflicted
+++ resolved
@@ -19,19 +19,11 @@
     'BACKBONES', 'HEADS', 'RECOGNIZERS', 'build_recognizer', 'build_head',
     'build_backbone', 'recognizer2d', 'recognizer3d', 'ResNet', 'ResNet3d',
     'ResNet2Plus1d', 'I3DHead', 'TSNHead', 'TSMHead', 'BaseHead',
-<<<<<<< HEAD
     'BaseRecognizer', 'LOSSES', 'CrossEntropyLoss', 'NLLLoss', 'HVULoss',
     'ResNetTSM', 'ResNet3dSlowFast', 'SlowFastHead', 'Conv2plus1d',
     'ResNet3dSlowOnly', 'BCELossWithLogits', 'LOCALIZERS', 'build_localizer',
     'PEM', 'TEM', 'BinaryLogisticRegressionLoss', 'BMN', 'BMNLoss',
     'build_model', 'OHEMHingeLoss', 'SSNLoss', 'ResNet3dCSN', 'ResNetTIN',
-    'TPN', 'TPNHead', 'build_loss', 'build_neck'
-=======
-    'BaseRecognizer', 'LOSSES', 'CrossEntropyLoss', 'NLLLoss', 'ResNetTSM',
-    'ResNet3dSlowFast', 'SlowFastHead', 'Conv2plus1d', 'ResNet3dSlowOnly',
-    'BCELossWithLogits', 'LOCALIZERS', 'build_localizer', 'PEM', 'TEM',
-    'BinaryLogisticRegressionLoss', 'BMN', 'BMNLoss', 'build_model',
-    'OHEMHingeLoss', 'SSNLoss', 'ResNet3dCSN', 'ResNetTIN', 'TPN', 'TPNHead',
-    'build_loss', 'build_neck', 'AudioRecognizer', 'AudioTSNHead'
->>>>>>> cfd257af
+    'TPN', 'TPNHead', 'build_loss', 'build_neck', 'AudioRecognizer', 
+    'AudioTSNHead'
 ]