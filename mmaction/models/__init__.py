from .backbones import (ResNet, ResNet2Plus1d, ResNet3d, ResNet3dCSN,
                        ResNet3dSlowFast, ResNet3dSlowOnly, ResNetTSM)
from .builder import (build_backbone, build_head, build_localizer, build_model,
                      build_recognizer)
from .common import Conv2plus1d
from .heads import BaseHead, I3DHead, SlowFastHead, TSMHead, TSNHead
from .localizers import BMN, PEM, TEM
from .losses import (BCELossWithLogits, BinaryLogisticRegressionLoss, BMNLoss,
                     CrossEntropyLoss, NLLLoss, OHEMHingeLoss, SSNLoss)
from .recognizers import BaseRecognizer, recognizer2d, recognizer3d
from .registry import BACKBONES, HEADS, LOCALIZERS, LOSSES, RECOGNIZERS

__all__ = [
    'BACKBONES', 'HEADS', 'RECOGNIZERS', 'build_recognizer', 'build_head',
    'build_backbone', 'recognizer2d', 'recognizer3d', 'ResNet', 'ResNet3d',
    'ResNet2Plus1d', 'I3DHead', 'TSNHead', 'TSMHead', 'BaseHead',
    'BaseRecognizer', 'LOSSES', 'CrossEntropyLoss', 'NLLLoss', 'ResNetTSM',
    'ResNet3dSlowFast', 'SlowFastHead', 'Conv2plus1d', 'ResNet3dSlowOnly',
    'BCELossWithLogits', 'LOCALIZERS', 'build_localizer', 'PEM', 'TEM',
    'BinaryLogisticRegressionLoss', 'BMN', 'BMNLoss', 'build_model',
<<<<<<< HEAD
    'ResNet3dCSN'
=======
    'OHEMHingeLoss', 'SSNLoss', 'ResNet3dCSN'
>>>>>>> aa47125c
]<|MERGE_RESOLUTION|>--- conflicted
+++ resolved
@@ -18,9 +18,5 @@
     'ResNet3dSlowFast', 'SlowFastHead', 'Conv2plus1d', 'ResNet3dSlowOnly',
     'BCELossWithLogits', 'LOCALIZERS', 'build_localizer', 'PEM', 'TEM',
     'BinaryLogisticRegressionLoss', 'BMN', 'BMNLoss', 'build_model',
-<<<<<<< HEAD
-    'ResNet3dCSN'
-=======
     'OHEMHingeLoss', 'SSNLoss', 'ResNet3dCSN'
->>>>>>> aa47125c
 ]