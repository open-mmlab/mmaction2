<<<<<<< HEAD
from torch import nn
=======
import torch
>>>>>>> 4261ef69

from ..registry import RECOGNIZERS
from .base import BaseRecognizer


@RECOGNIZERS.register_module()
class Recognizer2D(BaseRecognizer):
    """2D recognizer model framework."""

    def forward_train(self, imgs, labels, **kwargs):
        """Defines the computation performed at every call when training."""
        batches = imgs.shape[0]
        imgs = imgs.reshape((-1, ) + imgs.shape[2:])
        num_segs = imgs.shape[0] // batches

        losses = dict()

        x = self.extract_feat(imgs)

        if self.backbone_from == 'torchvision':
            if len(x.shape) == 4 and (x.shape[2] > 1 or x.shape[3] > 1):
                # apply adaptive avg pooling
                x = nn.AdaptiveAvgPool2d(1)(x)
            x = x.reshape((x.shape[0], -1))
            x = x.reshape(x.shape + (1, 1))

        if hasattr(self, 'neck'):
            x = [
                each.reshape((-1, num_segs) +
                             each.shape[1:]).transpose(1, 2).contiguous()
                for each in x
            ]
            x, loss_aux = self.neck(x, labels.squeeze())
            x = x.squeeze(2)
            num_segs = 1
            losses.update(loss_aux)

        cls_score = self.cls_head(x, num_segs)
        gt_labels = labels.squeeze()
        loss_cls = self.cls_head.loss(cls_score, gt_labels, **kwargs)
        losses.update(loss_cls)

        return losses

    def _do_test(self, imgs):
        """Defines the computation performed at every call when evaluation,
        testing and gradcam."""
        batches = imgs.shape[0]
        imgs = imgs.reshape((-1, ) + imgs.shape[2:])
        num_segs = imgs.shape[0] // batches

        x = self.extract_feat(imgs)

        if self.backbone_from == 'torchvision':
            if len(x.shape) == 4 and (x.shape[2] > 1 or x.shape[3] > 1):
                # apply adaptive avg pooling
                x = nn.AdaptiveAvgPool2d(1)(x)
            x = x.reshape((x.shape[0], -1))
            x = x.reshape(x.shape + (1, 1))

        if hasattr(self, 'neck'):
            x = [
                each.reshape((-1, num_segs) +
                             each.shape[1:]).transpose(1, 2).contiguous()
                for each in x
            ]
            x, _ = self.neck(x)
            x = x.squeeze(2)
            num_segs = 1

        # When using `TSNHead` or `TPNHead`, shape is [batch_size, num_classes]
        # When using `TSMHead`, shape is [batch_size * num_crops, num_classes]
        # `num_crops` is calculated by:
        #   1) `twice_sample` in `SampleFrames`
        #   2) `num_sample_positions` in `DenseSampleFrames`
        #   3) `ThreeCrop/TenCrop/MultiGroupCrop` in `test_pipeline`
        #   4) `num_clips` in `SampleFrames` or its subclass if `clip_len != 1`
        cls_score = self.cls_head(x, num_segs)

        assert cls_score.size()[0] % batches == 0
        # calculate num_crops automatically
        cls_score = self.average_clip(cls_score,
                                      cls_score.size()[0] // batches)

        return cls_score

    def _do_fcn_test(self, imgs):
        # [N, num_crops * num_segs, C, H, W] ->
        # [N * num_crops * num_segs, C, H, W]
        batches = imgs.shape[0]
        imgs = imgs.reshape((-1, ) + imgs.shape[2:])
        num_segs = self.test_cfg.get('num_segs', self.backbone.num_segments)

        if self.test_cfg.get('flip', False):
            imgs = torch.flip(imgs, [-1])
        x = self.extract_feat(imgs)

        if hasattr(self, 'neck'):
            x = [
                each.reshape((-1, num_segs) +
                             each.shape[1:]).transpose(1, 2).contiguous()
                for each in x
            ]
            x, _ = self.neck(x)
        else:
            x = x.reshape((-1, num_segs) +
                          x.shape[1:]).transpose(1, 2).contiguous()

        # When using `TSNHead` or `TPNHead`, shape is [batch_size, num_classes]
        # When using `TSMHead`, shape is [batch_size * num_crops, num_classes]
        # `num_crops` is calculated by:
        #   1) `twice_sample` in `SampleFrames`
        #   2) `num_sample_positions` in `DenseSampleFrames`
        #   3) `ThreeCrop/TenCrop/MultiGroupCrop` in `test_pipeline`
        #   4) `num_clips` in `SampleFrames` or its subclass if `clip_len != 1`
        cls_score = self.cls_head(x, fcn_test=True)

        assert cls_score.size()[0] % batches == 0
        # calculate num_crops automatically
        cls_score = self.average_clip(cls_score,
                                      cls_score.size()[0] // batches)
        return cls_score

    def forward_test(self, imgs):
        """Defines the computation performed at every call when evaluation and
        testing."""
        if self.test_cfg.get('fcn_test', False):
            #  If specified, spatially fully-convolutional testing is performed.
            return self._do_fcn_test(imgs).cpu().numpy()
        return self._do_test(imgs).cpu().numpy()

    def forward_dummy(self, imgs):
        """Used for computing network FLOPs.

        See ``tools/analysis/get_flops.py``.

        Args:
            imgs (torch.Tensor): Input images.

        Returns:
            Tensor: Class score.
        """
        batches = imgs.shape[0]
        imgs = imgs.reshape((-1, ) + imgs.shape[2:])
        num_segs = imgs.shape[0] // batches

        x = self.extract_feat(imgs)
        if hasattr(self, 'neck'):
            x = [
                each.reshape((-1, num_segs) +
                             each.shape[1:]).transpose(1, 2).contiguous()
                for each in x
            ]
            x, _ = self.neck(x)
            x = x.squeeze(2)
            num_segs = 1

        outs = (self.cls_head(x, num_segs), )
        return outs

    def forward_gradcam(self, imgs):
        """Defines the computation performed at every call when using gradcam
        utils."""
        return self._do_test(imgs)<|MERGE_RESOLUTION|>--- conflicted
+++ resolved
@@ -1,8 +1,5 @@
-<<<<<<< HEAD
+import torch
 from torch import nn
-=======
-import torch
->>>>>>> 4261ef69
 
 from ..registry import RECOGNIZERS
 from .base import BaseRecognizer
