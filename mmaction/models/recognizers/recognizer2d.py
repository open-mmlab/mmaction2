import torch
from torch import nn

from ..registry import RECOGNIZERS
from .base import BaseRecognizer


@RECOGNIZERS.register_module()
class Recognizer2D(BaseRecognizer):
    """2D recognizer model framework."""

    def forward_train(self, imgs, labels, **kwargs):
        """Defines the computation performed at every call when training."""
        batches = imgs.shape[0]
        imgs = imgs.reshape((-1, ) + imgs.shape[2:])
        num_segs = imgs.shape[0] // batches

        losses = dict()

        x = self.extract_feat(imgs)

        if self.backbone_from == 'torchvision':
            if len(x.shape) == 4 and (x.shape[2] > 1 or x.shape[3] > 1):
                # apply adaptive avg pooling
                x = nn.AdaptiveAvgPool2d(1)(x)
            x = x.reshape((x.shape[0], -1))
            x = x.reshape(x.shape + (1, 1))

        if hasattr(self, 'neck'):
            x = [
                each.reshape((-1, num_segs) +
                             each.shape[1:]).transpose(1, 2).contiguous()
                for each in x
            ]
            x, loss_aux = self.neck(x, labels.squeeze())
            x = x.squeeze(2)
            num_segs = 1
            losses.update(loss_aux)

        cls_score = self.cls_head(x, num_segs)
        gt_labels = labels.squeeze()
        loss_cls = self.cls_head.loss(cls_score, gt_labels, **kwargs)
        losses.update(loss_cls)

        return losses

    def _do_test(self, imgs):
        """Defines the computation performed at every call when evaluation,
        testing and gradcam."""
        batches = imgs.shape[0]
        imgs = imgs.reshape((-1, ) + imgs.shape[2:])
        num_segs = imgs.shape[0] // batches

        x = self.extract_feat(imgs)

        if self.backbone_from == 'torchvision':
            if len(x.shape) == 4 and (x.shape[2] > 1 or x.shape[3] > 1):
                # apply adaptive avg pooling
                x = nn.AdaptiveAvgPool2d(1)(x)
            x = x.reshape((x.shape[0], -1))
            x = x.reshape(x.shape + (1, 1))

        if hasattr(self, 'neck'):
            x = [
                each.reshape((-1, num_segs) +
                             each.shape[1:]).transpose(1, 2).contiguous()
                for each in x
            ]
            x, _ = self.neck(x)
            x = x.squeeze(2)
            num_segs = 1

        # When using `TSNHead` or `TPNHead`, shape is [batch_size, num_classes]
        # When using `TSMHead`, shape is [batch_size * num_crops, num_classes]
        # `num_crops` is calculated by:
        #   1) `twice_sample` in `SampleFrames`
        #   2) `num_sample_positions` in `DenseSampleFrames`
        #   3) `ThreeCrop/TenCrop/MultiGroupCrop` in `test_pipeline`
        #   4) `num_clips` in `SampleFrames` or its subclass if `clip_len != 1`
        cls_score = self.cls_head(x, num_segs)

        assert cls_score.size()[0] % batches == 0
        # calculate num_crops automatically
        cls_score = self.average_clip(cls_score,
                                      cls_score.size()[0] // batches)

        return cls_score

    def _do_fcn_test(self, imgs):
        # [N, num_crops * num_segs, C, H, W] ->
        # [N * num_crops * num_segs, C, H, W]
        batches = imgs.shape[0]
        imgs = imgs.reshape((-1, ) + imgs.shape[2:])
        num_segs = self.test_cfg.get('num_segs', self.backbone.num_segments)

        if self.test_cfg.get('flip', False):
            imgs = torch.flip(imgs, [-1])
        x = self.extract_feat(imgs)

        if hasattr(self, 'neck'):
            x = [
                each.reshape((-1, num_segs) +
                             each.shape[1:]).transpose(1, 2).contiguous()
                for each in x
            ]
            x, _ = self.neck(x)
        else:
            x = x.reshape((-1, num_segs) +
                          x.shape[1:]).transpose(1, 2).contiguous()

        # When using `TSNHead` or `TPNHead`, shape is [batch_size, num_classes]
        # When using `TSMHead`, shape is [batch_size * num_crops, num_classes]
        # `num_crops` is calculated by:
        #   1) `twice_sample` in `SampleFrames`
        #   2) `num_sample_positions` in `DenseSampleFrames`
        #   3) `ThreeCrop/TenCrop/MultiGroupCrop` in `test_pipeline`
        #   4) `num_clips` in `SampleFrames` or its subclass if `clip_len != 1`
        cls_score = self.cls_head(x, fcn_test=True)

        assert cls_score.size()[0] % batches == 0
        # calculate num_crops automatically
        cls_score = self.average_clip(cls_score,
                                      cls_score.size()[0] // batches)
        return cls_score

    def forward_test(self, imgs):
        """Defines the computation performed at every call when evaluation and
        testing."""
        if self.test_cfg.get('fcn_test', False):
<<<<<<< HEAD
            # If specified, spatially fully-convolutional testing is performed.
=======
            #  If specified, spatially fully-convolutional testing is performed
>>>>>>> 8a79e52a
            return self._do_fcn_test(imgs).cpu().numpy()
        return self._do_test(imgs).cpu().numpy()

    def forward_dummy(self, imgs):
        """Used for computing network FLOPs.

        See ``tools/analysis/get_flops.py``.

        Args:
            imgs (torch.Tensor): Input images.

        Returns:
            Tensor: Class score.
        """
        batches = imgs.shape[0]
        imgs = imgs.reshape((-1, ) + imgs.shape[2:])
        num_segs = imgs.shape[0] // batches

        x = self.extract_feat(imgs)
        if hasattr(self, 'neck'):
            x = [
                each.reshape((-1, num_segs) +
                             each.shape[1:]).transpose(1, 2).contiguous()
                for each in x
            ]
            x, _ = self.neck(x)
            x = x.squeeze(2)
            num_segs = 1

        outs = (self.cls_head(x, num_segs), )
        return outs

    def forward_gradcam(self, imgs):
        """Defines the computation performed at every call when using gradcam
        utils."""
        return self._do_test(imgs)<|MERGE_RESOLUTION|>--- conflicted
+++ resolved
@@ -127,11 +127,7 @@
         """Defines the computation performed at every call when evaluation and
         testing."""
         if self.test_cfg.get('fcn_test', False):
-<<<<<<< HEAD
-            # If specified, spatially fully-convolutional testing is performed.
-=======
-            #  If specified, spatially fully-convolutional testing is performed
->>>>>>> 8a79e52a
+            # If specified, spatially fully-convolutional testing is performed
             return self._do_fcn_test(imgs).cpu().numpy()
         return self._do_test(imgs).cpu().numpy()
 
