--- conflicted
+++ resolved
@@ -14,10 +14,6 @@
 
 __all__ = [
     'TSNHead', 'I3DHead', 'BaseHead', 'TSMHead', 'SlowFastHead', 'TPNHead',
-<<<<<<< HEAD
-    'X3DHead', 'TRNHead', 'TimeSformerHead', 'GCNHead', 'TSNAudioHead'
-=======
-    'X3DHead', 'TRNHead', 'TimeSformerHead', 'STGCNHead', 'TSNAudioHead',
+    'X3DHead', 'TRNHead', 'TimeSformerHead', 'GCNHead', 'TSNAudioHead',
     'MViTHead'
->>>>>>> 6186687d
 ]