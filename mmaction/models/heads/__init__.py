--- conflicted
+++ resolved
@@ -10,9 +10,5 @@
 
 __all__ = [
     'TSNHead', 'I3DHead', 'BaseHead', 'TSMHead', 'SlowFastHead', 'SSNHead',
-<<<<<<< HEAD
-    'TPNHead', 'AudioTSNHead'
-=======
-    'X3dHead'
->>>>>>> 6a3123a2
+    'TPNHead', 'AudioTSNHead', 'X3dHead'
 ]