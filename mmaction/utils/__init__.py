--- conflicted
+++ resolved
@@ -1,18 +1,10 @@
 from .collect_env import collect_env
 from .gradcam_utils import GradCAM
 from .logger import get_root_logger
-<<<<<<< HEAD
 from .misc import get_random_string, get_shm_dir, get_thread_id, softmax
-
-__all__ = [
-    'get_root_logger', 'collect_env', 'get_random_string', 'get_thread_id',
-    'get_shm_dir', 'GradCAM', 'softmax'
-=======
-from .misc import get_random_string, get_shm_dir, get_thread_id
 from .precise_bn import PreciseBNHook
 
 __all__ = [
     'get_root_logger', 'collect_env', 'get_random_string', 'get_thread_id',
-    'get_shm_dir', 'GradCAM', 'PreciseBNHook'
->>>>>>> 28271912
+    'get_shm_dir', 'GradCAM', 'softmax', 'PreciseBNHook'
 ]