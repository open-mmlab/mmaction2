# Copyright (c) OpenMMLab. All rights reserved.
from .hooks import *  # noqa: F401, F403
<<<<<<< HEAD
from .optimizers import *  # noqa: F401, F403
from .runner import *  # noqa: F401, F403
=======
from .model import *  # noqa: F401, F403
from .optimizers import *  # noqa: F401, F403
>>>>>>> 808a2076
<|MERGE_RESOLUTION|>--- conflicted
+++ resolved
@@ -1,9 +1,5 @@
 # Copyright (c) OpenMMLab. All rights reserved.
 from .hooks import *  # noqa: F401, F403
-<<<<<<< HEAD
-from .optimizers import *  # noqa: F401, F403
-from .runner import *  # noqa: F401, F403
-=======
 from .model import *  # noqa: F401, F403
 from .optimizers import *  # noqa: F401, F403
->>>>>>> 808a2076
+from .runner import *  # noqa: F401, F403