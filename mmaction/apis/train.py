--- conflicted
+++ resolved
@@ -36,8 +36,6 @@
 
     # prepare data loaders
     dataset = dataset if isinstance(dataset, (list, tuple)) else [dataset]
-<<<<<<< HEAD
-
     if cfg.omnisource:
         # The option can override videos_per_gpu
         omni_videos_per_gpu = cfg.data.get('omni_videos_per_gpu', None)
@@ -78,21 +76,6 @@
         data_loaders = [
             build_dataloader(ds, **dataloader_setting) for ds in dataset
         ]
-=======
-    dataloader_setting = dict(
-        videos_per_gpu=cfg.data.get('videos_per_gpu', 2),
-        workers_per_gpu=cfg.data.get('workers_per_gpu', 0),
-        # cfg.gpus will be ignored if distributed
-        num_gpus=len(cfg.gpu_ids),
-        dist=distributed,
-        seed=cfg.seed)
-    dataloader_setting = dict(dataloader_setting,
-                              **cfg.data.get('train_dataloader', {}))
-
-    data_loaders = [
-        build_dataloader(ds, **dataloader_setting) for ds in dataset
-    ]
->>>>>>> 037e9ace
 
     # put model on gpus
     if distributed:
