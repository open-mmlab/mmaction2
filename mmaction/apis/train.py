--- conflicted
+++ resolved
@@ -6,12 +6,8 @@
                          build_optimizer)
 from mmcv.runner.hooks import Fp16OptimizerHook
 
-<<<<<<< HEAD
 from ..core import (DistEvalHook, EvalHook, OmniSourceDistSamplerSeedHook,
                     OmniSourceRunner)
-=======
-from ..core import DistEpochEvalHook, EpochEvalHook
->>>>>>> d974c2cb
 from ..datasets import build_dataloader, build_dataset
 from ..utils import get_root_logger
 
