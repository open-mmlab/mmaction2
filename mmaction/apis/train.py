import copy as cp

import torch
from mmcv.parallel import MMDataParallel, MMDistributedDataParallel
from mmcv.runner import (DistSamplerSeedHook, EpochBasedRunner, OptimizerHook,
                         build_optimizer)
from mmcv.runner.hooks import Fp16OptimizerHook

<<<<<<< HEAD
from ..core import (DistEpochEvalHook, EpochEvalHook, OmniSourceRunner,
                    OmniSourceDistSamplerSeedHook)
=======
from ..core import (DistEvalHook, EvalHook, OmniSourceDistSamplerSeedHook,
                    OmniSourceRunner)
>>>>>>> 8c639a07
from ..datasets import build_dataloader, build_dataset
from ..utils import get_root_logger


def train_model(model,
                dataset,
                cfg,
                distributed=False,
                validate=False,
                timestamp=None,
                meta=None):
    """Train model entry function.

    Args:
        model (nn.Module): The model to be trained.
        dataset (:obj:`Dataset`): Train dataset.
        cfg (dict): The config dict for training.
        distributed (bool): Whether to use distributed training.
            Default: False.
        validate (bool): Whether to do evaluation. Default: False.
        timestamp (str | None): Local time for runner. Default: None.
        meta (dict | None): Meta dict to record some important information.
            Default: None
    """
    logger = get_root_logger(log_level=cfg.log_level)

    # prepare data loaders
    dataset = dataset if isinstance(dataset, (list, tuple)) else [dataset]
<<<<<<< HEAD

=======
>>>>>>> 8c639a07
    if cfg.omnisource:
        # The option can override videos_per_gpu
        train_ratio = cfg.data.get('train_ratio', None)
        omni_videos_per_gpu = cfg.data.get('omni_videos_per_gpu', None)
        dataloader_setting_tmpl = dict(
            videos_per_gpu=cfg.data.get('videos_per_gpu', {}),
            workers_per_gpu=cfg.data.get('workers_per_gpu', {}),
            num_gpus=len(cfg.gpu_ids),
            dist=distributed,
            seed=cfg.seed)
        if omni_videos_per_gpu is None:
            dataloader_setting = dict(dataloader_setting_tmpl,
                                      **cfg.data.get('train_dataloader', {}))
            data_loaders = [
                build_dataloader(ds, **dataloader_setting) for ds in dataset
            ]
        else:
            dataloader_settings = []
            for videos_per_gpu in omni_videos_per_gpu:
                dataloader_setting = cp.deepcopy(dataloader_setting_tmpl)
                dataloader_setting['videos_per_gpu'] = videos_per_gpu
                dataloader_settings.append(dataloader_setting)
            data_loaders = [
                build_dataloader(ds, **setting)
                for ds, setting in zip(dataset, dataloader_settings)
            ]

    else:
        dataloader_setting = dict(
<<<<<<< HEAD
            videos_per_gpu=cfg.data.get('videos_per_gpu', 2),
            workers_per_gpu=cfg.data.get('workers_per_gpu', 0),
=======
            videos_per_gpu=cfg.data.get('videos_per_gpu', {}),
            workers_per_gpu=cfg.data.get('workers_per_gpu', {}),
>>>>>>> 8c639a07
            # cfg.gpus will be ignored if distributed
            num_gpus=len(cfg.gpu_ids),
            dist=distributed,
            seed=cfg.seed)
        dataloader_setting = dict(dataloader_setting,
                                  **cfg.data.get('train_dataloader', {}))

        data_loaders = [
            build_dataloader(ds, **dataloader_setting) for ds in dataset
        ]

    # put model on gpus
    if distributed:
        find_unused_parameters = cfg.get('find_unused_parameters', False)
        # Sets the `find_unused_parameters` parameter in
        # torch.nn.parallel.DistributedDataParallel
        model = MMDistributedDataParallel(
            model.cuda(),
            device_ids=[torch.cuda.current_device()],
            broadcast_buffers=False,
            find_unused_parameters=find_unused_parameters)
    else:
        model = MMDataParallel(
            model.cuda(cfg.gpu_ids[0]), device_ids=cfg.gpu_ids)

    # build runner
    optimizer = build_optimizer(model, cfg.optimizer)

    if cfg.omnisource:
        runner = OmniSourceRunner(
            model,
            optimizer=optimizer,
            work_dir=cfg.work_dir,
            logger=logger,
            meta=meta)
    else:
        runner = EpochBasedRunner(
            model,
            optimizer=optimizer,
            work_dir=cfg.work_dir,
            logger=logger,
            meta=meta)
    # an ugly workaround to make .log and .log.json filenames the same
    runner.timestamp = timestamp

    # fp16 setting
    fp16_cfg = cfg.get('fp16', None)
    if fp16_cfg is not None:
        optimizer_config = Fp16OptimizerHook(
            **cfg.optimizer_config, **fp16_cfg, distributed=distributed)
    elif distributed and 'type' not in cfg.optimizer_config:
        optimizer_config = OptimizerHook(**cfg.optimizer_config)
    else:
        optimizer_config = cfg.optimizer_config

    # register hooks
    runner.register_training_hooks(cfg.lr_config, optimizer_config,
                                   cfg.checkpoint_config, cfg.log_config,
                                   cfg.get('momentum_config', None))
    if distributed:
        if cfg.omnisource:
            runner.register_hook(OmniSourceDistSamplerSeedHook())
        else:
            runner.register_hook(DistSamplerSeedHook())

    if validate:
        eval_cfg = cfg.get('evaluation', {})
        val_dataset = build_dataset(cfg.data.val, dict(test_mode=True))
        dataloader_setting = dict(
            videos_per_gpu=cfg.data.get('videos_per_gpu', 2),
            workers_per_gpu=cfg.data.get('workers_per_gpu', 0),
            # cfg.gpus will be ignored if distributed
            num_gpus=len(cfg.gpu_ids),
            dist=distributed,
            shuffle=False)
        dataloader_setting = dict(dataloader_setting,
                                  **cfg.data.get('val_dataloader', {}))
        val_dataloader = build_dataloader(val_dataset, **dataloader_setting)
        eval_hook = DistEpochEvalHook if distributed else EpochEvalHook
        runner.register_hook(eval_hook(val_dataloader, **eval_cfg))

    # All hooks are registered now, for omnisource experiments, we need to
    # override the `end_of_epoch` method for each hook.
    # if cfg.omnisource:
    #
    #     def new_end_of_epoch(runner):
    #         return runner.inner_iter + 1 == len(runner.main_loader)
    #
    #     for hook in runner._hooks:
    #         hook.end_of_epoch = new_end_of_epoch

    if cfg.resume_from:
        runner.resume(cfg.resume_from)
    elif cfg.load_from:
        runner.load_checkpoint(cfg.load_from)
    if cfg.omnisource:
        runner.run(
            data_loaders,
            cfg.workflow,
            cfg.total_epochs,
            train_ratio=train_ratio)
    else:
        runner.run(data_loaders, cfg.workflow, cfg.total_epochs)<|MERGE_RESOLUTION|>--- conflicted
+++ resolved
@@ -6,13 +6,8 @@
                          build_optimizer)
 from mmcv.runner.hooks import Fp16OptimizerHook
 
-<<<<<<< HEAD
-from ..core import (DistEpochEvalHook, EpochEvalHook, OmniSourceRunner,
-                    OmniSourceDistSamplerSeedHook)
-=======
-from ..core import (DistEvalHook, EvalHook, OmniSourceDistSamplerSeedHook,
-                    OmniSourceRunner)
->>>>>>> 8c639a07
+from ..core import (DistEpochEvalHook, EpochEvalHook,
+                    OmniSourceDistSamplerSeedHook, OmniSourceRunner)
 from ..datasets import build_dataloader, build_dataset
 from ..utils import get_root_logger
 
@@ -41,10 +36,7 @@
 
     # prepare data loaders
     dataset = dataset if isinstance(dataset, (list, tuple)) else [dataset]
-<<<<<<< HEAD
 
-=======
->>>>>>> 8c639a07
     if cfg.omnisource:
         # The option can override videos_per_gpu
         train_ratio = cfg.data.get('train_ratio', None)
@@ -74,13 +66,8 @@
 
     else:
         dataloader_setting = dict(
-<<<<<<< HEAD
             videos_per_gpu=cfg.data.get('videos_per_gpu', 2),
             workers_per_gpu=cfg.data.get('workers_per_gpu', 0),
-=======
-            videos_per_gpu=cfg.data.get('videos_per_gpu', {}),
-            workers_per_gpu=cfg.data.get('workers_per_gpu', {}),
->>>>>>> 8c639a07
             # cfg.gpus will be ignored if distributed
             num_gpus=len(cfg.gpu_ids),
             dist=distributed,
