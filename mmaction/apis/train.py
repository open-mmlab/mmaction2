--- conflicted
+++ resolved
@@ -14,14 +14,9 @@
 from ..core import (DistEvalHook, EvalHook, OmniSourceDistSamplerSeedHook,
                     OmniSourceRunner)
 from ..datasets import build_dataloader, build_dataset
-<<<<<<< HEAD
 from ..utils import (PreciseBNHook, build_ddp, build_dp, default_device,
                      get_root_logger)
-from .test import multi_gpu_test
-=======
-from ..utils import PreciseBNHook, get_root_logger
 from .test import multi_gpu_test, single_gpu_test
->>>>>>> 8f84e1cf
 
 
 def init_random_seed(seed=None, device=default_device, distributed=True):
@@ -137,17 +132,15 @@
                 broadcast_buffers=False,
                 find_unused_parameters=find_unused_parameters))
     else:
-<<<<<<< HEAD
-        model = build_dp(
-            model, default_device, default_args=dict(device_ids=cfg.gpu_ids))
-=======
         if device == 'cuda':
-            model = MMDataParallel(model, device_ids=cfg.gpu_ids)
+            model = build_dp(
+                model,
+                default_device,
+                default_args=dict(device_ids=cfg.gpu_ids))
         elif device == 'cpu':
             model = model.cpu()
         else:
             raise ValueError(f'unsupported device name {device}.')
->>>>>>> 8f84e1cf
 
     # build runner
     optimizer = build_optimizer(model, cfg.optimizer)
