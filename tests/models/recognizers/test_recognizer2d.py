# Copyright (c) OpenMMLab. All rights reserved.
import torch

from mmaction.registry import MODELS
from mmaction.utils import register_all_modules
from ..base import generate_recognizer_demo_inputs, get_recognizer_cfg


def test_tsn():
    register_all_modules()
    config = get_recognizer_cfg(
        'tsn/tsn_imagenet-pretrained-r50_8xb32-1x1x3-100e_kinetics400-rgb.py')
    config.model['backbone']['pretrained'] = None

    recognizer = MODELS.build(config.model)

    input_shape = (1, 3, 3, 32, 32)
    demo_inputs = generate_recognizer_demo_inputs(input_shape)

    imgs = demo_inputs['imgs']
    gt_labels = demo_inputs['gt_labels']

    losses = recognizer(imgs, gt_labels)
    assert isinstance(losses, torch.Tensor)

    # Test forward test
    with torch.no_grad():
        img_list = [img[None, :] for img in imgs]
        for one_img in img_list:
            recognizer(one_img, None, return_loss=False)

    # Test forward gradcam
    recognizer(imgs, gradcam=True)
    for one_img in img_list:
        recognizer(one_img, gradcam=True)
    """
    TODO
    mmcls_backbone = dict(
        type='mmcls.ResNeXt',
        depth=101,
        num_stages=4,
        out_indices=(3, ),
        groups=32,
        width_per_group=4,
        style='pytorch')
    config.model['backbone'] = mmcls_backbone

    recognizer = MODELS.build(config.model)

    input_shape = (1, 3, 3, 32, 32)
    demo_inputs = generate_recognizer_demo_inputs(input_shape)

    imgs = demo_inputs['imgs']
    gt_labels = demo_inputs['gt_labels']

    losses = recognizer(imgs, gt_labels)
    assert isinstance(losses, torch.Tensor)

    # Test forward test
    with torch.no_grad():
        img_list = [img[None, :] for img in imgs]
        for one_img in img_list:
            recognizer(one_img, None, return_loss=False)


    # test mixup forward
    # TODO
    config = get_recognizer_cfg(
        'tsn/tsn_r50_video_mixup_1x1x8_100e_kinetics400_rgb.py')
    config.model['backbone']['pretrained'] = None
    recognizer = MODELS.build(config.model)
    input_shape = (2, 8, 3, 32, 32)
    demo_inputs = generate_recognizer_demo_inputs(input_shape)
    imgs = demo_inputs['imgs']
    gt_labels = demo_inputs['gt_labels']
    losses = recognizer(imgs, gt_labels)
    assert isinstance(losses, torch.Tensor)

    # test torchvision backbones
    # TODO
    tv_backbone = dict(type='torchvision.densenet161', pretrained=True)
    config.model['backbone'] = tv_backbone
    config.model['cls_head']['in_channels'] = 2208

    recognizer = MODELS.build(config.model)

    input_shape = (1, 3, 3, 32, 32)
    demo_inputs = generate_recognizer_demo_inputs(input_shape)

    imgs = demo_inputs['imgs']
    gt_labels = demo_inputs['gt_labels']

    losses = recognizer(imgs, gt_labels)
    assert isinstance(losses, torch.Tensor)

    # Test forward test
    with torch.no_grad():
        img_list = [img[None, :] for img in imgs]
        for one_img in img_list:
            recognizer(one_img, None, return_loss=False)
    """


def test_tsm():
    register_all_modules()
    config = get_recognizer_cfg(
        'tsm/tsm_imagenet-pretrained-r50_8xb16-1x1x8-50e_kinetics400-rgb.py')
    config.model['backbone']['pretrained'] = None

    recognizer = MODELS.build(config.model)

    input_shape = (1, 8, 3, 32, 32)
    demo_inputs = generate_recognizer_demo_inputs(input_shape)

    imgs = demo_inputs['imgs']
    gt_labels = demo_inputs['gt_labels']

    losses = recognizer(imgs, gt_labels)
    assert isinstance(losses, torch.Tensor)

    # Test forward test
    with torch.no_grad():
        img_list = [img[None, :] for img in imgs]
        for one_img in img_list:
            recognizer(one_img, None, return_loss=False)

    # test twice sample + 3 crops
    input_shape = (2, 48, 3, 32, 32)
    demo_inputs = generate_recognizer_demo_inputs(input_shape)
    imgs = demo_inputs['imgs']

    # Test forward test
    with torch.no_grad():
        img_list = [img[None, :] for img in imgs]
        for one_img in img_list:
            recognizer(one_img, None, return_loss=False)

    # Test forward gradcam
    recognizer(imgs, gradcam=True)
    for one_img in img_list:
        recognizer(one_img, gradcam=True)


def test_trn():
    register_all_modules()
<<<<<<< HEAD
    config = get_recognizer_cfg('trn/trn_r50_8xb16-1x1x8-50e_sthv1-rgb.py')
=======
    config = get_recognizer_cfg(
        'trn/trn_imagenet-pretrained-r50_8xb16-1x1x8-50e_sthv1-rgb.py')
>>>>>>> 2a8fb1e9
    config.model['backbone']['pretrained'] = None

    recognizer = MODELS.build(config.model)

    input_shape = (1, 8, 3, 32, 32)
    demo_inputs = generate_recognizer_demo_inputs(input_shape)

    imgs = demo_inputs['imgs']
    gt_labels = demo_inputs['gt_labels']

    losses = recognizer(imgs, gt_labels)
    assert isinstance(losses, torch.Tensor)

    # Test forward test
    with torch.no_grad():
        img_list = [img[None, :] for img in imgs]
        for one_img in img_list:
            recognizer(one_img, None, return_loss=False)

    # test twice sample + 3 crops
    input_shape = (2, 48, 3, 32, 32)
    demo_inputs = generate_recognizer_demo_inputs(input_shape)
    imgs = demo_inputs['imgs']

    # Test forward test
    with torch.no_grad():
        img_list = [img[None, :] for img in imgs]
        for one_img in img_list:
            recognizer(one_img, None, return_loss=False)

    # Test forward gradcam
    recognizer(imgs, gradcam=True)
    for one_img in img_list:
        recognizer(one_img, gradcam=True)


def test_tpn():
    register_all_modules()
    config = get_recognizer_cfg(
        'tpn/tpn-tsm_imagenet-pretrained-r50_8xb8-1x1x8-150e_sthv1-rgb.py')
    config.model['backbone']['pretrained'] = None

    recognizer = MODELS.build(config.model)

    input_shape = (1, 8, 3, 224, 224)
    demo_inputs = generate_recognizer_demo_inputs(input_shape)

    imgs = demo_inputs['imgs']
    gt_labels = demo_inputs['gt_labels']

    losses = recognizer(imgs, gt_labels)

    if not isinstance(losses, torch.Tensor):
        for i in losses:
            assert isinstance(i, torch.Tensor)

    # Test forward test
    with torch.no_grad():
        img_list = [img[None, :] for img in imgs]
        for one_img in img_list:
            recognizer(one_img, None, return_loss=False)

    # Test forward gradcam
    recognizer(imgs, gradcam=True)
    for one_img in img_list:
        recognizer(one_img, gradcam=True)


def test_tanet():
    register_all_modules()
    config = get_recognizer_cfg('tanet/tanet_imagenet-pretrained-r50_8xb8-'
                                'dense-1x1x8-100e_kinetics400-rgb.py')
    config.model['backbone']['pretrained'] = None

    recognizer = MODELS.build(config.model)

    input_shape = (1, 8, 3, 32, 32)
    demo_inputs = generate_recognizer_demo_inputs(input_shape)

    imgs = demo_inputs['imgs']
    gt_labels = demo_inputs['gt_labels']

    losses = recognizer(imgs, gt_labels)
    assert isinstance(losses, torch.Tensor)

    # Test forward test
    with torch.no_grad():
        img_list = [img[None, :] for img in imgs]
        for one_img in img_list:
            recognizer(one_img, None, return_loss=False)

    # test twice sample + 3 crops
    input_shape = (2, 48, 3, 32, 32)
    demo_inputs = generate_recognizer_demo_inputs(input_shape)
    imgs = demo_inputs['imgs']

    # Test forward test
    with torch.no_grad():
        img_list = [img[None, :] for img in imgs]
        for one_img in img_list:
            recognizer(one_img, None, return_loss=False)

    # Test forward gradcam
    recognizer(imgs, gradcam=True)
    for one_img in img_list:
        recognizer(one_img, gradcam=True)


def test_timm_backbone():
    # test tsn from timm
    config = get_recognizer_cfg(
        'tsn/tsn_imagenet-pretrained-r50_8xb32-1x1x3-100e_kinetics400-rgb.py')
    config.model['backbone']['pretrained'] = None
    timm_backbone = dict(type='timm.efficientnet_b0', pretrained=False)
    config.model['backbone'] = timm_backbone
    config.model['cls_head']['in_channels'] = 1280

    recognizer = MODELS.build(config.model)

    input_shape = (1, 3, 3, 32, 32)
    demo_inputs = generate_recognizer_demo_inputs(input_shape)

    imgs = demo_inputs['imgs']
    gt_labels = demo_inputs['gt_labels']

    losses = recognizer(imgs, gt_labels)
    assert isinstance(losses, torch.Tensor)

    # Test forward test
    with torch.no_grad():
        img_list = [img[None, :] for img in imgs]
        for one_img in img_list:
            recognizer(one_img, None, return_loss=False)<|MERGE_RESOLUTION|>--- conflicted
+++ resolved
@@ -143,12 +143,8 @@
 
 def test_trn():
     register_all_modules()
-<<<<<<< HEAD
-    config = get_recognizer_cfg('trn/trn_r50_8xb16-1x1x8-50e_sthv1-rgb.py')
-=======
     config = get_recognizer_cfg(
         'trn/trn_imagenet-pretrained-r50_8xb16-1x1x8-50e_sthv1-rgb.py')
->>>>>>> 2a8fb1e9
     config.model['backbone']['pretrained'] = None
 
     recognizer = MODELS.build(config.model)
