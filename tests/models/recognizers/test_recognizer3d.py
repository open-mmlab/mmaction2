<<<<<<< HEAD
import torch
=======
# Copyright (c) OpenMMLab. All rights reserved.
>>>>>>> e33a3b31
from unittest.mock import MagicMock

import torch

from mmaction.registry import MODELS
from mmaction.structures import ActionDataSample
from mmaction.utils import register_all_modules
from ..base import get_recognizer_cfg


def train_test_step(cfg, input_shape):
    recognizer = MODELS.build(cfg.model)
    num_classes = cfg.model.cls_head.num_classes
    data_batch = {
        'inputs': [torch.randint(0, 256, input_shape)],
        'data_samples': [ActionDataSample().set_gt_labels(2)]
    }

    # test train_step
    optim_wrapper = MagicMock()
    loss_vars = recognizer.train_step(data_batch, optim_wrapper)
    assert 'loss' in loss_vars
    assert 'loss_cls' in loss_vars
    optim_wrapper.update_params.assert_called_once()

    # test test_step
    with torch.no_grad():
        predictions = recognizer.test_step(data_batch)
    score = predictions[0].pred_scores.item
    assert len(predictions) == 1
    assert score.shape, torch.Size([num_classes])
    assert torch.min(score) >= 0
    assert torch.max(score) <= 1

    return loss_vars, predictions


def test_i3d():
    register_all_modules()
    config = get_recognizer_cfg(
        'i3d/i3d_imagenet-pretrained-r50_8xb8-32x2x1-100e_kinetics400-rgb.py')
    config.model['backbone']['pretrained2d'] = False
    config.model['backbone']['pretrained'] = None
    input_shape = (1, 3, 8, 64, 64)  # M C T H W
    train_test_step(config, input_shape=input_shape)


def test_r2plus1d():
    register_all_modules()
    config = get_recognizer_cfg(
        'r2plus1d/r2plus1d_r34_8xb8-8x8x1-180e_kinetics400-rgb.py')
    config.model['backbone']['pretrained2d'] = False
    config.model['backbone']['pretrained'] = None
    config.model['backbone']['norm_cfg'] = dict(type='BN3d')
    input_shape = (1, 3, 8, 64, 64)  # M C T H W
    train_test_step(config, input_shape=input_shape)


def test_slowfast():
    register_all_modules()
    config = get_recognizer_cfg(
        'slowfast/slowfast_r50_8xb8-4x16x1-256e_kinetics400-rgb.py')
    input_shape = (1, 3, 16, 64, 64)  # M C T H W
    train_test_step(config, input_shape=input_shape)


def test_csn():
    register_all_modules()
    config = get_recognizer_cfg(
        'csn/ircsn_ig65m-pretrained-r152_8xb12-32x2x1-58e_kinetics400-rgb.py')
    config.model['backbone']['pretrained2d'] = False
    config.model['backbone']['pretrained'] = None
    input_shape = (1, 3, 8, 64, 64)  # M C T H W
    train_test_step(config, input_shape=input_shape)


def test_timesformer():
    register_all_modules()
    config = get_recognizer_cfg(
        'timesformer/timesformer_divST_8xb8-8x32x1-15e_kinetics400-rgb.py')
    config.model['backbone']['pretrained'] = None
    config.model['backbone']['img_size'] = 32
    input_shape = (1, 3, 8, 32, 32)  # M C T H W
    train_test_step(config, input_shape=input_shape)


def test_c3d():
    register_all_modules()
    config = get_recognizer_cfg(
        'c3d/c3d_sports1m-pretrained_8xb30-16x1x1-45e_ucf101-rgb.py')
    config.model['backbone']['pretrained'] = None
    config.model['backbone']['out_dim'] = 512
    input_shape = (1, 3, 16, 28, 28)  # M C T H W
    train_test_step(config, input_shape=input_shape)


def test_slowonly():
    register_all_modules()
    config = get_recognizer_cfg(
        'slowonly/slowonly_r50_8xb16-4x16x1-256e_kinetics400-rgb.py')
    config.model['backbone']['pretrained2d'] = False
    config.model['backbone']['pretrained'] = None
    input_shape = (1, 3, 4, 32, 32)  # M C T H W
    train_test_step(config, input_shape=input_shape)


def test_tpn_slowonly():
    register_all_modules()
    config = get_recognizer_cfg(
        'tpn/tpn-slowonly_imagenet-pretrained-r50_8xb8-8x8x1-150e_kinetics400-rgb.py')
    config.model['backbone']['pretrained2d'] = False
    config.model['backbone']['pretrained'] = None
    input_shape = (1, 3, 4, 48, 48)  # M C T H W
    loss_vars, _ = train_test_step(config, input_shape=input_shape)
    assert 'loss_aux' in loss_vars
    assert loss_vars['loss_cls'] + loss_vars['loss_aux'] == loss_vars['loss']<|MERGE_RESOLUTION|>--- conflicted
+++ resolved
@@ -1,8 +1,4 @@
-<<<<<<< HEAD
-import torch
-=======
 # Copyright (c) OpenMMLab. All rights reserved.
->>>>>>> e33a3b31
 from unittest.mock import MagicMock
 
 import torch
